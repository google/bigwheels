// Copyright 2024 Google LLC
//
// Licensed under the Apache License, Version 2.0 (the "License");
// you may not use this file except in compliance with the License.
// You may obtain a copy of the License at
//
//     https://www.apache.org/licenses/LICENSE-2.0
//
// Unless required by applicable law or agreed to in writing, software
// distributed under the License is distributed on an "AS IS" BASIS,
// WITHOUT WARRANTIES OR CONDITIONS OF ANY KIND, either express or implied.
// See the License for the specific language governing permissions and
// limitations under the License.

#include "ppx/scene/scene_gltf_loader.h"
#include "ppx/grfx/grfx_device.h"
#include "ppx/grfx/grfx_scope.h"
#include "ppx/graphics_util.h"
#include "cgltf.h"
#include "xxhash.h"

#if defined(WIN32) && defined(LoadImage)
#undef LoadImage
#endif

namespace ppx {
namespace scene {

namespace {

#define GLTF_LOD_CLAMP_NONE 1000.0f

enum GltfTextureFilter
{
    GLTF_TEXTURE_FILTER_NEAREST = 9728,
    GLTF_TEXTURE_FILTER_LINEAR  = 9729,
};

enum GltfTextureWrap
{
    GLTF_TEXTURE_WRAP_REPEAT          = 10497,
    GLTF_TEXTURE_WRAP_CLAMP_TO_EDGE   = 33071,
    GLTF_TEXTURE_WRAP_MIRRORED_REPEAT = 33648,
};

struct VertexAccessors
{
    const cgltf_accessor* pPositions;
    const cgltf_accessor* pNormals;
    const cgltf_accessor* pTangents;
    const cgltf_accessor* pColors;
    const cgltf_accessor* pTexCoords;
};

static std::string ToStringSafe(const char* cStr)
{
    return IsNull(cStr) ? "" : std::string(cStr);
}

template <typename GltfObjectT>
static std::string GetName(const GltfObjectT* pGltfObject)
{
    PPX_ASSERT_MSG(!IsNull(pGltfObject), "Cannot get name of a NULL GLTF object, pGltfObject is NULL");
    return IsNull(pGltfObject->name) ? "" : std::string(pGltfObject->name);
}

static grfx::Format GetFormat(const cgltf_accessor* pGltfAccessor)
{
    if (IsNull(pGltfAccessor)) {
        return grfx::FORMAT_UNDEFINED;
    }

    // clang-format off
    switch (pGltfAccessor->type) {
        default: break;

        case cgltf_type_scalar: {
            switch (pGltfAccessor->component_type) {
                default: return grfx::FORMAT_UNDEFINED;
                case cgltf_component_type_r_8   : return grfx::FORMAT_R8_SINT;
                case cgltf_component_type_r_8u  : return grfx::FORMAT_R8_UINT;
                case cgltf_component_type_r_16  : return grfx::FORMAT_R16_SINT;
                case cgltf_component_type_r_16u : return grfx::FORMAT_R16_UINT;
                case cgltf_component_type_r_32u : return grfx::FORMAT_R32_UINT;
                case cgltf_component_type_r_32f : return grfx::FORMAT_R32_FLOAT;
            }
        } break;

        case cgltf_type_vec2: {
            switch (pGltfAccessor->component_type) {
                default: return grfx::FORMAT_UNDEFINED;
                case cgltf_component_type_r_8   : return grfx::FORMAT_R8G8_SINT;
                case cgltf_component_type_r_8u  : return grfx::FORMAT_R8G8_UINT;
                case cgltf_component_type_r_16  : return grfx::FORMAT_R16G16_SINT;
                case cgltf_component_type_r_16u : return grfx::FORMAT_R16G16_UINT;
                case cgltf_component_type_r_32u : return grfx::FORMAT_R32G32_UINT;
                case cgltf_component_type_r_32f : return grfx::FORMAT_R32G32_FLOAT;
            }
        } break;

        case cgltf_type_vec3: {
            switch (pGltfAccessor->component_type) {
                default: return grfx::FORMAT_UNDEFINED;
                case cgltf_component_type_r_8   : return grfx::FORMAT_R8G8B8_SINT;
                case cgltf_component_type_r_8u  : return grfx::FORMAT_R8G8B8_UINT;
                case cgltf_component_type_r_16  : return grfx::FORMAT_R16G16B16_SINT;
                case cgltf_component_type_r_16u : return grfx::FORMAT_R16G16B16_UINT;
                case cgltf_component_type_r_32u : return grfx::FORMAT_R32G32B32_UINT;
                case cgltf_component_type_r_32f : return grfx::FORMAT_R32G32B32_FLOAT;
            }
        } break;

        case cgltf_type_vec4: {
            switch (pGltfAccessor->component_type) {
                default: return grfx::FORMAT_UNDEFINED;
                case cgltf_component_type_r_8   : return grfx::FORMAT_R8G8B8A8_SINT;
                case cgltf_component_type_r_8u  : return grfx::FORMAT_R8G8B8A8_UINT;
                case cgltf_component_type_r_16  : return grfx::FORMAT_R16G16B16A16_SINT;
                case cgltf_component_type_r_16u : return grfx::FORMAT_R16G16B16A16_UINT;
                case cgltf_component_type_r_32u : return grfx::FORMAT_R32G32B32A32_UINT;
                case cgltf_component_type_r_32f : return grfx::FORMAT_R32G32B32A32_FLOAT;
            }
        } break;
    }
    // clang-format on

    return grfx::FORMAT_UNDEFINED;
}

static scene::NodeType GetNodeType(const cgltf_node* pGltfNode)
{
    if (IsNull(pGltfNode)) {
        return scene::NODE_TYPE_UNSUPPORTED;
    }

    if (!IsNull(pGltfNode->mesh)) {
        return scene::NODE_TYPE_MESH;
    }
    else if (!IsNull(pGltfNode->camera)) {
        return scene::NODE_TYPE_CAMERA;
    }
    else if (!IsNull(pGltfNode->light)) {
        return scene::NODE_TYPE_LIGHT;
    }
    else if (!IsNull(pGltfNode->skin) || !IsNull(pGltfNode->weights)) {
        return scene::NODE_TYPE_UNSUPPORTED;
    }

    return scene::NODE_TYPE_TRANSFORM;
}

static grfx::SamplerAddressMode ToSamplerAddressMode(cgltf_int mode)
{
    switch (mode) {
        default: break;
        case GLTF_TEXTURE_WRAP_CLAMP_TO_EDGE: return grfx::SAMPLER_ADDRESS_MODE_CLAMP_TO_EDGE;
        case GLTF_TEXTURE_WRAP_MIRRORED_REPEAT: return grfx::SAMPLER_ADDRESS_MODE_MIRRORED_REPEAT;
    }
    return grfx::SAMPLER_ADDRESS_MODE_REPEAT;
}

// Calcualte a unique hash based a meshes primitive accessors
static uint64_t GetMeshAccessorsHash(
    const cgltf_data* pGltfData,
    const cgltf_mesh* pGltfMesh)
{
    const auto kInvalidAccessorIndex = InvalidValue<cgltf_size>();

    std::set<cgltf_size> uniqueAccessorIndices;
    for (cgltf_size primIdx = 0; primIdx < pGltfMesh->primitives_count; ++primIdx) {
        const cgltf_primitive* pGltfPrimitive = &pGltfMesh->primitives[primIdx];

        // Indices
        if (!IsNull(pGltfPrimitive->indices)) {
            cgltf_size accessorIndex = cgltf_accessor_index(pGltfData, pGltfPrimitive->indices);
            uniqueAccessorIndices.insert(accessorIndex);
        }

        for (cgltf_size attrIdx = 0; attrIdx < pGltfPrimitive->attributes_count; ++attrIdx) {
            const cgltf_attribute* pGltfAttr     = &pGltfPrimitive->attributes[attrIdx];
            cgltf_size             accessorIndex = cgltf_accessor_index(pGltfData, pGltfAttr->data);

            switch (pGltfAttr->type) {
                default: break;
                case cgltf_attribute_type_position:
                case cgltf_attribute_type_normal:
                case cgltf_attribute_type_tangent:
                case cgltf_attribute_type_color:
                case cgltf_attribute_type_texcoord: {
                    uniqueAccessorIndices.insert(accessorIndex);
                } break;
            }
        }
    }

    // Copy to vector
    std::vector<cgltf_size> orderedAccessorIndices(uniqueAccessorIndices.begin(), uniqueAccessorIndices.end());

    // Sort accessor to indices
    std::sort(orderedAccessorIndices.begin(), orderedAccessorIndices.end());

    uint64_t hash = 0;
    if (!orderedAccessorIndices.empty()) {
        const XXH64_hash_t kSeed = 0x5874bc9de50a7627;

        hash = XXH64(
            DataPtr(orderedAccessorIndices),
            static_cast<size_t>(SizeInBytesU32(orderedAccessorIndices)),
            kSeed);
    }

    return hash;
}

static VertexAccessors GetVertexAccessors(const cgltf_primitive* pGltfPrimitive)
{
    VertexAccessors accessors{nullptr, nullptr, nullptr, nullptr, nullptr};
    if (IsNull(pGltfPrimitive)) {
        return accessors;
    }

    for (cgltf_size i = 0; i < pGltfPrimitive->attributes_count; ++i) {
        const cgltf_attribute* pGltfAttr     = &pGltfPrimitive->attributes[i];
        const cgltf_accessor*  pGltfAccessor = pGltfAttr->data;

        // clang-format off
        switch (pGltfAttr->type) {
            default: break;
            case cgltf_attribute_type_position : accessors.pPositions = pGltfAccessor; break;
            case cgltf_attribute_type_normal   : accessors.pNormals   = pGltfAccessor; break;
            case cgltf_attribute_type_tangent  : accessors.pTangents  = pGltfAccessor; break;
            case cgltf_attribute_type_color    : accessors.pColors    = pGltfAccessor; break;
            case cgltf_attribute_type_texcoord : accessors.pTexCoords = pGltfAccessor; break;
        };
        // clang-format on
    }
    return accessors;
}

// Get a buffer view's start address
static const void* GetStartAddress(
    const cgltf_buffer_view* pGltfBufferView)
{
    //
    // NOTE: Don't assert in this function since any of the fields can be NULL for different reasons.
    //

    if (IsNull(pGltfBufferView) || IsNull(pGltfBufferView->buffer) || IsNull(pGltfBufferView->buffer->data)) {
        return nullptr;
    }

    const size_t bufferViewOffset = static_cast<size_t>(pGltfBufferView->offset);
    const char*  pBufferAddress   = static_cast<const char*>(pGltfBufferView->buffer->data);
    const char*  pDataStart       = pBufferAddress + bufferViewOffset;

    return static_cast<const void*>(pDataStart);
}

// Get an accessor's starting address
static const void* GetStartAddress(
    const cgltf_accessor* pGltfAccessor)
{
    //
    // NOTE: Don't assert in this function since any of the fields can be NULL for different reasons.
    //

    if (IsNull(pGltfAccessor)) {
        return nullptr;
    }

    // Get buffer view's start address
    const char* pBufferViewDataStart = static_cast<const char*>(GetStartAddress(pGltfAccessor->buffer_view));
    if (IsNull(pBufferViewDataStart)) {
        return nullptr;
    }

    // Calculate accesor's start address
    const size_t accessorOffset     = static_cast<size_t>(pGltfAccessor->offset);
    const char*  pAccessorDataStart = pBufferViewDataStart + accessorOffset;

    return static_cast<const void*>(pAccessorDataStart);
}

const char* ToString(cgltf_component_type componentType)
{
    switch (componentType) {
        case cgltf_component_type_r_8:
            return "BYTE";
        case cgltf_component_type_r_8u:
            return "UNSIGNED_BYTE";
        case cgltf_component_type_r_16:
            return "SHORT";
        case cgltf_component_type_r_16u:
            return "UNSIGNED_SHORT";
        case cgltf_component_type_r_32u:
            return "UNSIGNED_INT";
        case cgltf_component_type_r_32f:
            return "FLOAT";
        default:
            break;
    }

    return "<unknown cgltf_component_type value>";
}

const char* ToString(cgltf_type type)
{
    switch (type) {
        case cgltf_type_scalar:
            return "SCALAR";
        case cgltf_type_vec2:
            return "VEC2";
        case cgltf_type_vec3:
            return "VEC3";
        case cgltf_type_vec4:
            return "VEC4";
        case cgltf_type_mat2:
            return "MAT2";
        case cgltf_type_mat3:
            return "MAT3";
        case cgltf_type_mat4:
            return "MAT4";
        default:
            break;
    }

    return "<unknown cgltf_type value>";
}

// Tries to derive an IndexType from the accessor. Fails for formats that don't comply to the GLTF spec.
// The GLTF 2.0 spec 5.24.2 says "When [format] is undefined, the primitive defines non-indexed geometry. When defined, the accessor MUST have SCALAR type and an unsigned integer component type".
ppx::Result ValidateAccessorIndexType(const cgltf_accessor* pGltfAccessor, grfx::IndexType& outIndexType)
{
    if (IsNull(pGltfAccessor)) {
        outIndexType = grfx::INDEX_TYPE_UNDEFINED;
        return ppx::SUCCESS;
    }

    if (pGltfAccessor->type != cgltf_type_scalar) {
        PPX_ASSERT_MSG(false, "Index accessor type must be SCALAR, got: " << ToString(pGltfAccessor->type));
        return ppx::ERROR_SCENE_INVALID_SOURCE_GEOMETRY_INDEX_TYPE;
    }

    switch (pGltfAccessor->component_type) {
        case cgltf_component_type_r_8u:
            outIndexType = grfx::INDEX_TYPE_UINT8;
            return ppx::SUCCESS;
        case cgltf_component_type_r_16u:
            outIndexType = grfx::INDEX_TYPE_UINT16;
            return ppx::SUCCESS;
        case cgltf_component_type_r_32u:
            outIndexType = grfx::INDEX_TYPE_UINT32;
            return ppx::SUCCESS;
        default:
            break;
    }

    PPX_ASSERT_MSG(false, "Index accessor component ype must be an unsigned integer, got: " << ToString(pGltfAccessor->component_type));
    return ppx::ERROR_SCENE_INVALID_SOURCE_GEOMETRY_INDEX_TYPE;
}

} // namespace

// -------------------------------------------------------------------------------------------------
// GltfMaterialSelector
// -------------------------------------------------------------------------------------------------
GltfMaterialSelector::GltfMaterialSelector()
{
}

GltfMaterialSelector::~GltfMaterialSelector()
{
}

std::string GltfMaterialSelector::DetermineMaterial(const cgltf_material* pGltfMaterial) const
{
    std::string ident = PPX_MATERIAL_IDENT_ERROR;

    // Determine material type
    if (pGltfMaterial->unlit) {
        ident = PPX_MATERIAL_IDENT_UNLIT;
    }
    else if (pGltfMaterial->has_pbr_metallic_roughness) {
        ident = PPX_MATERIAL_IDENT_STANDARD;
    }

    return ident;
}

// -------------------------------------------------------------------------------------------------
// GltfLoader
// -------------------------------------------------------------------------------------------------
GltfLoader::GltfLoader(
    const std::filesystem::path& filePath,
    const std::filesystem::path& textureDirPath,
    cgltf_data*                  pGltfData,
    bool                         ownsGtlfData,
    scene::GltfMaterialSelector* pMaterialSelector,
    bool                         ownsMaterialSelector)
    : mGltfFilePath(filePath),
      mGltfTextureDir(textureDirPath),
      mGltfData(pGltfData),
      mOwnsGltfData(ownsGtlfData),
      mMaterialSelector(pMaterialSelector),
      mOwnsMaterialSelector(ownsMaterialSelector)
{
}

GltfLoader::~GltfLoader()
{
    if (HasGltfData() && mOwnsGltfData) {
        cgltf_free(mGltfData);
        mGltfData = nullptr;

        PPX_LOG_INFO("Closed GLTF file: " << mGltfFilePath);
    }

    if (!IsNull(mMaterialSelector) && mOwnsMaterialSelector) {
        delete mMaterialSelector;
        mMaterialSelector = nullptr;
    }
}

ppx::Result GltfLoader::Create(
    const std::filesystem::path& filePath,
    const std::filesystem::path& textureDirPath,
    scene::GltfMaterialSelector* pMaterialSelector,
    GltfLoader**                 ppLoader)
{
    if (IsNull(ppLoader)) {
        return ppx::ERROR_UNEXPECTED_NULL_ARGUMENT;
    }

    if (!(std::filesystem::exists(filePath) && std::filesystem::exists(textureDirPath))) {
        return ppx::ERROR_PATH_DOES_NOT_EXIST;
    }

    // Parse gltf data
    cgltf_options cgltfOptions = {};
    cgltf_data*   pGltfData    = nullptr;

    cgltf_result cgres = cgltf_parse_file(
        &cgltfOptions,
        filePath.string().c_str(),
        &pGltfData);
    if (cgres != cgltf_result_success) {
        return ppx::ERROR_SCENE_SOURCE_FILE_LOAD_FAILED;
    }

    // Load GLTF buffers
    {
        cgltf_result res = cgltf_load_buffers(
            &cgltfOptions,
            pGltfData,
            filePath.string().c_str());
        if (res != cgltf_result_success) {
            cgltf_free(pGltfData);
            PPX_ASSERT_MSG(false, "GLTF: cgltf_load_buffers failed (res=" << res << ")");
            return ppx::ERROR_SCENE_SOURCE_FILE_LOAD_FAILED;
        }
    }

    // Loading from file means we own the GLTF data
    const bool ownsGltfData = true;

    // Create material selector
    const bool ownsMaterialSelector = IsNull(pMaterialSelector) ? true : false;
    if (IsNull(pMaterialSelector)) {
        pMaterialSelector = new GltfMaterialSelector();
        if (IsNull(pMaterialSelector)) {
            cgltf_free(pGltfData);
            return ppx::ERROR_ALLOCATION_FAILED;
        }
    }

    // Create loader object
    auto pLoader = new GltfLoader(
        filePath,
        textureDirPath,
        pGltfData,
        ownsGltfData,
        pMaterialSelector,
        ownsMaterialSelector);
    if (IsNull(pLoader)) {
        cgltf_free(pGltfData);
        return ppx::ERROR_ALLOCATION_FAILED;
    }

    *ppLoader = pLoader;

    PPX_LOG_INFO("Successfully opened GLTF file: " << filePath);

    return ppx::SUCCESS;
}

ppx::Result GltfLoader::Create(
    const std::filesystem::path& path,
    scene::GltfMaterialSelector* pMaterialSelector,
    GltfLoader**                 ppLoader)
{
    return Create(
        path,
        path.parent_path(),
        pMaterialSelector,
        ppLoader);
}

void GltfLoader::CalculateMeshMaterialVertexAttributeMasks(
    const scene::MaterialFactory*                        pMaterialFactory,
    scene::GltfLoader::MeshMaterialVertexAttributeMasks* pOutMasks) const
{
    if (IsNull(mGltfData) || IsNull(pMaterialFactory) || IsNull(pOutMasks)) {
        return;
    }

    auto& outMasks = *pOutMasks;

    for (cgltf_size meshIdx = 0; meshIdx < mGltfData->meshes_count; ++meshIdx) {
        const cgltf_mesh* pGltfMesh = &mGltfData->meshes[meshIdx];

        // Initial value
        outMasks[pGltfMesh] = scene::VertexAttributeFlags::None();

        for (cgltf_size primIdx = 0; primIdx < pGltfMesh->primitives_count; ++primIdx) {
            const cgltf_material* pGltfMaterial = pGltfMesh->primitives[primIdx].material;

            // Skip if no material
            if (IsNull(pGltfMaterial)) {
                continue;
            }

            // Get material ident
            auto materialIdent = mMaterialSelector->DetermineMaterial(pGltfMaterial);

            // Get required vertex attributes
            auto requiredVertexAttributes = pMaterialFactory->GetRequiredVertexAttributes(materialIdent);

            // OR the masks
            outMasks[pGltfMesh] |= requiredVertexAttributes;
        }
    }
}

uint64_t GltfLoader::CalculateImageObjectId(const GltfLoader::InternalLoadParams& loadParams, uint32_t objectIndex)
{
    uint64_t objectId = objectIndex + loadParams.baseObjectIds.image;
    return objectId;
}

uint64_t GltfLoader::CalculateSamplerObjectId(const GltfLoader::InternalLoadParams& loadParams, uint32_t objectIndex)
{
    uint64_t objectId = objectIndex + loadParams.baseObjectIds.sampler;
    return objectId;
}

uint64_t GltfLoader::CalculateTextureObjectId(const GltfLoader::InternalLoadParams& loadParams, uint32_t objectIndex)
{
    uint64_t objectId = objectIndex + loadParams.baseObjectIds.texture;
    return objectId;
}

uint64_t GltfLoader::CalculateMaterialObjectId(const GltfLoader::InternalLoadParams& loadParams, uint32_t objectIndex)
{
    uint64_t objectId = objectIndex + loadParams.baseObjectIds.material;
    return objectId;
}

uint64_t GltfLoader::CalculateMeshObjectId(const GltfLoader::InternalLoadParams& loadParams, uint32_t objectIndex)
{
    uint64_t objectId = objectIndex + loadParams.baseObjectIds.mesh;
    return objectId;
}

ppx::Result GltfLoader::LoadSamplerInternal(
    const GltfLoader::InternalLoadParams& loadParams,
    const cgltf_sampler*                  pGltfSampler,
    scene::Sampler**                      ppTargetSampler)
{
    if (IsNull(loadParams.pDevice) || IsNull(pGltfSampler) || IsNull(ppTargetSampler)) {
        return ppx::ERROR_UNEXPECTED_NULL_ARGUMENT;
    }

    // Get GLTF object name
    const std::string gltfObjectName = GetName(pGltfSampler);

    // Get GLTF object index to use as object id
    const uint32_t gltfObjectIndex = static_cast<uint32_t>(cgltf_sampler_index(mGltfData, pGltfSampler));
    PPX_LOG_INFO("Loading GLTF sampler[" << gltfObjectIndex << "]: " << gltfObjectName);

    // Load sampler
    grfx::Sampler* pGrfxSampler = nullptr;
    //
    {
        grfx::SamplerCreateInfo createInfo = {};
        createInfo.magFilter               = (pGltfSampler->mag_filter == GLTF_TEXTURE_FILTER_LINEAR) ? grfx::FILTER_LINEAR : grfx::FILTER_NEAREST;
        createInfo.minFilter               = (pGltfSampler->mag_filter == GLTF_TEXTURE_FILTER_LINEAR) ? grfx::FILTER_LINEAR : grfx::FILTER_NEAREST;
        createInfo.mipmapMode              = grfx::SAMPLER_MIPMAP_MODE_LINEAR; // @TODO: add option to control this
        createInfo.addressModeU            = ToSamplerAddressMode(pGltfSampler->wrap_s);
        createInfo.addressModeV            = ToSamplerAddressMode(pGltfSampler->wrap_t);
        createInfo.addressModeW            = grfx::SAMPLER_ADDRESS_MODE_REPEAT;
        createInfo.mipLodBias              = 0.0f;
        createInfo.anisotropyEnable        = false;
        createInfo.maxAnisotropy           = 0.0f;
        createInfo.compareEnable           = false;
        createInfo.compareOp               = grfx::COMPARE_OP_NEVER;
        createInfo.minLod                  = 0.0f;
        createInfo.maxLod                  = GLTF_LOD_CLAMP_NONE;
        createInfo.borderColor             = grfx::BORDER_COLOR_FLOAT_TRANSPARENT_BLACK;

        auto ppxres = loadParams.pDevice->CreateSampler(&createInfo, &pGrfxSampler);
        if (Failed(ppxres)) {
            return ppxres;
        }
    }

    // Create target object
    auto pSampler = new scene::Sampler(pGrfxSampler);
    if (IsNull(pSampler)) {
        loadParams.pDevice->DestroySampler(pGrfxSampler);
        return ppx::ERROR_ALLOCATION_FAILED;
    }

    // Set name
    pSampler->SetName(gltfObjectName);

    // Assign output
    *ppTargetSampler = pSampler;

    return ppx::SUCCESS;
}

ppx::Result GltfLoader::FetchSamplerInternal(
    const GltfLoader::InternalLoadParams& loadParams,
    const cgltf_sampler*                  pGltfSampler,
    scene::SamplerRef&                    outSampler)
{
    if (IsNull(loadParams.pDevice) || IsNull(loadParams.pResourceManager) || IsNull(pGltfSampler)) {
        return ppx::ERROR_UNEXPECTED_NULL_ARGUMENT;
    }

    // Get GLTF object name
    const std::string gltfObjectName = GetName(pGltfSampler);

    // Get GLTF object index to use as object id
    const uint32_t gltfObjectIndex = static_cast<uint32_t>(cgltf_sampler_index(mGltfData, pGltfSampler));

    // Cached load if object was previously cached
    const uint64_t objectId = CalculateSamplerObjectId(loadParams, gltfObjectIndex);
    if (loadParams.pResourceManager->Find(objectId, outSampler)) {
        PPX_LOG_INFO("Fetched cached sampler[" << gltfObjectIndex << "]: " << gltfObjectName << " (objectId=" << objectId << ")");
        return ppx::SUCCESS;
    }

    // Cached failed, so load object
    scene::Sampler* pSampler = nullptr;
    //
    auto ppxres = LoadSamplerInternal(loadParams, pGltfSampler, &pSampler);
    if (Failed(ppxres)) {
        return ppxres;
    }
    PPX_ASSERT_NULL_ARG(pSampler);

    // Create object ref
    outSampler = scene::MakeRef(pSampler);
    if (!outSampler) {
        delete pSampler;
        return ppx::ERROR_ALLOCATION_FAILED;
    }

    // Cache object
    {
        loadParams.pResourceManager->Cache(objectId, outSampler);
        PPX_LOG_INFO("   ...cached sampler[" << gltfObjectIndex << "]: " << gltfObjectName << " (objectId=" << objectId << ")");
    }

    return ppx::SUCCESS;
}

ppx::Result GltfLoader::LoadImageInternal(
    const GltfLoader::InternalLoadParams& loadParams,
    const cgltf_image*                    pGltfImage,
    scene::Image**                        ppTargetImage)
{
    if (IsNull(loadParams.pDevice) || IsNull(pGltfImage) || IsNull(ppTargetImage)) {
        return ppx::ERROR_UNEXPECTED_NULL_ARGUMENT;
    }

    // Get GLTF object name
    const std::string gltfObjectName = GetName(pGltfImage);

    // Get GLTF object index to use as object id
    const uint32_t gltfObjectIndex = static_cast<uint32_t>(cgltf_image_index(mGltfData, pGltfImage));
    PPX_LOG_INFO("Loading GLTF image[" << gltfObjectIndex << "]: " << gltfObjectName);

    // Load image
    grfx::Image* pGrfxImage = nullptr;
    //
    if (!IsNull(pGltfImage->uri)) {
        std::filesystem::path filePath = mGltfTextureDir / ToStringSafe(pGltfImage->uri);
        if (!std::filesystem::exists(filePath)) {
            PPX_LOG_ERROR("GLTF file references an image file that doesn't exist (image=" << ToStringSafe(pGltfImage->name) << ", uri=" << ToStringSafe(pGltfImage->uri) << ", file=" << filePath);
            return ppx::ERROR_PATH_DOES_NOT_EXIST;
        }

        auto ppxres = grfx_util::CreateImageFromFile(
            loadParams.pDevice->GetGraphicsQueue(),
            filePath,
            &pGrfxImage);
        if (Failed(ppxres)) {
            return ppxres;
        }
    }
    else if (!IsNull(pGltfImage->buffer_view)) {
        const size_t dataSize = static_cast<size_t>(pGltfImage->buffer_view->size);
        const void*  pData    = GetStartAddress(pGltfImage->buffer_view);
        if (IsNull(pData)) {
            return ppx::ERROR_BAD_DATA_SOURCE;
        }

        ppx::Bitmap bitmap;
        auto        ppxres = ppx::Bitmap::LoadFromMemory(dataSize, pData, &bitmap);
        if (Failed(ppxres)) {
            return ppxres;
        }

        ppxres = grfx_util::CreateImageFromBitmap(
            loadParams.pDevice->GetGraphicsQueue(),
            &bitmap,
            &pGrfxImage);
        if (Failed(ppxres)) {
            return ppxres;
        }
    }
    else {
        return ppx::ERROR_SCENE_INVALID_SOURCE_IMAGE;
    }

    // Create image view
    grfx::SampledImageView* pGrfxImageView = nullptr;
    //
    {
        grfx::SampledImageViewCreateInfo createInfo = {};
        createInfo.pImage                           = pGrfxImage;
        createInfo.imageViewType                    = grfx::IMAGE_VIEW_TYPE_2D;
        createInfo.format                           = pGrfxImage->GetFormat();
        createInfo.sampleCount                      = grfx::SAMPLE_COUNT_1;
        createInfo.mipLevel                         = 0;
        createInfo.mipLevelCount                    = pGrfxImage->GetMipLevelCount();
        createInfo.arrayLayer                       = 0;
        createInfo.arrayLayerCount                  = pGrfxImage->GetArrayLayerCount();
        createInfo.components                       = {};

        auto ppxres = loadParams.pDevice->CreateSampledImageView(
            &createInfo,
            &pGrfxImageView);
        if (ppxres) {
            loadParams.pDevice->DestroyImage(pGrfxImage);
            return ppxres;
        }
    }

    // Creat target object
    auto pImage = new scene::Image(pGrfxImage, pGrfxImageView);
    if (IsNull(pImage)) {
        loadParams.pDevice->DestroySampledImageView(pGrfxImageView);
        loadParams.pDevice->DestroyImage(pGrfxImage);
        return ppx::ERROR_ALLOCATION_FAILED;
    }

    // Set name
    pImage->SetName(gltfObjectName);

    // Assign output
    *ppTargetImage = pImage;

    return ppx::SUCCESS;
}

ppx::Result GltfLoader::FetchImageInternal(
    const GltfLoader::InternalLoadParams& loadParams,
    const cgltf_image*                    pGltfImage,
    scene::ImageRef&                      outImage)
{
    if (IsNull(loadParams.pDevice) || IsNull(loadParams.pResourceManager) || IsNull(pGltfImage)) {
        return ppx::ERROR_UNEXPECTED_NULL_ARGUMENT;
    }

    // Get GLTF object name
    const std::string gltfObjectName = GetName(pGltfImage);

    // Get GLTF object index to use as object id
    const uint32_t gltfObjectIndex = static_cast<uint32_t>(cgltf_image_index(mGltfData, pGltfImage));

    // Cached load if object was previously cached
    const uint64_t objectId = CalculateImageObjectId(loadParams, gltfObjectIndex);
    if (loadParams.pResourceManager->Find(objectId, outImage)) {
        PPX_LOG_INFO("Fetched cached image[" << gltfObjectIndex << "]: " << gltfObjectName << " (objectId=" << objectId << ")");
        return ppx::SUCCESS;
    }

    // Cached failed, so load object
    scene::Image* pImage = nullptr;
    //
    auto ppxres = LoadImageInternal(loadParams, pGltfImage, &pImage);
    if (Failed(ppxres)) {
        return ppxres;
    }
    PPX_ASSERT_NULL_ARG(pImage);

    // Create object ref
    outImage = scene::MakeRef(pImage);
    if (!outImage) {
        delete pImage;
        return ppx::ERROR_ALLOCATION_FAILED;
    }

    // Cache object
    {
        loadParams.pResourceManager->Cache(objectId, outImage);
        PPX_LOG_INFO("   ...cached image[" << gltfObjectIndex << "]: " << gltfObjectName << " (objectId=" << objectId << ")");
    }

    return ppx::SUCCESS;
}

ppx::Result GltfLoader::LoadTextureInternal(
    const GltfLoader::InternalLoadParams& loadParams,
    const cgltf_texture*                  pGltfTexture,
    scene::Texture**                      ppTexture)
{
    if (IsNull(loadParams.pDevice) || IsNull(pGltfTexture) || IsNull(ppTexture)) {
        return ppx::ERROR_UNEXPECTED_NULL_ARGUMENT;
    }

    // Get GLTF object name
    const std::string gltfTextureObjectName = GetName(pGltfTexture);
    const std::string gltfImageObjectName   = IsNull(pGltfTexture->image) ? "<NULL>" : GetName(pGltfTexture->image);

    // Get GLTF object index to use as object id
    const uint32_t gltfObjectIndex = static_cast<uint32_t>(cgltf_texture_index(mGltfData, pGltfTexture));
    // Textures are often unnamed, so include image name to make log smg more meaningful.
    PPX_LOG_INFO("Loading GLTF texture[" << gltfObjectIndex << "]: " << gltfTextureObjectName << " (image=" << gltfImageObjectName << ")");

    // Required objects
    scene::SamplerRef targetSampler = nullptr;
    scene::ImageRef   targetImage   = nullptr;

    // Fetch if there's a resource manager...
    if (!IsNull(loadParams.pResourceManager)) {
        auto ppxres = FetchSamplerInternal(loadParams, pGltfTexture->sampler, targetSampler);
        if (Failed(ppxres)) {
            return ppxres;
        }

        ppxres = FetchImageInternal(loadParams, pGltfTexture->image, targetImage);
        if (Failed(ppxres)) {
            return ppxres;
        }
    }
    // ...otherwise load!
    else {
        // Load sampler
        scene::Sampler* pTargetSampler = nullptr;
        auto            ppxres         = LoadSamplerInternal(loadParams, pGltfTexture->sampler, &pTargetSampler);
        if (Failed(ppxres)) {
            return ppxres;
        }
        PPX_ASSERT_NULL_ARG(pTargetSampler);

        targetSampler = scene::MakeRef(pTargetSampler);
        if (!targetSampler) {
            delete pTargetSampler;
            return ppx::ERROR_ALLOCATION_FAILED;
        }

        // Load image
        scene::Image* pTargetImage = nullptr;
        ppxres                     = LoadImageInternal(loadParams, pGltfTexture->image, &pTargetImage);
        if (Failed(ppxres)) {
            return ppxres;
        }
        PPX_ASSERT_NULL_ARG(pTargetImage);

        targetImage = scene::MakeRef(pTargetImage);
        if (!targetImage) {
            delete pTargetImage;
            return ppx::ERROR_ALLOCATION_FAILED;
        }
    }

    // Create target object
    auto pTexture = new scene::Texture(targetImage, targetSampler);
    if (IsNull(pTexture)) {
        return ppx::ERROR_ALLOCATION_FAILED;
    }

    // Set name
    pTexture->SetName(gltfTextureObjectName);

    // Assign output
    *ppTexture = pTexture;

    return ppx::SUCCESS;
}

ppx::Result GltfLoader::FetchTextureInternal(
    const GltfLoader::InternalLoadParams& loadParams,
    const cgltf_texture*                  pGltfTexture,
    scene::TextureRef&                    outTexture)
{
    if (IsNull(loadParams.pDevice) || IsNull(loadParams.pResourceManager) || IsNull(pGltfTexture)) {
        return ppx::ERROR_UNEXPECTED_NULL_ARGUMENT;
    }

    // Get GLTF object name
    const std::string gltfObjectName = GetName(pGltfTexture);

    // Get GLTF object index to use as object id
    const uint32_t gltfObjectIndex = static_cast<uint32_t>(cgltf_texture_index(mGltfData, pGltfTexture));

    // Cached load if object was previously cached
    const uint64_t objectId = CalculateTextureObjectId(loadParams, gltfObjectIndex);
    if (loadParams.pResourceManager->Find(objectId, outTexture)) {
        PPX_LOG_INFO("Fetched cached texture[" << gltfObjectIndex << "]: " << gltfObjectName << " (objectId=" << objectId << ")");
        return ppx::SUCCESS;
    }

    // Cached failed, so load object
    scene::Texture* pTexture = nullptr;
    //
    auto ppxres = LoadTextureInternal(loadParams, pGltfTexture, &pTexture);
    if (Failed(ppxres)) {
        return ppxres;
    }
    PPX_ASSERT_NULL_ARG(pTexture);

    // Create object ref
    outTexture = scene::MakeRef(pTexture);
    if (!outTexture) {
        delete pTexture;
        return ppx::ERROR_ALLOCATION_FAILED;
    }

    // Cache object
    {
        loadParams.pResourceManager->Cache(objectId, outTexture);
        PPX_LOG_INFO("   ...cached texture[" << gltfObjectIndex << "]: " << gltfObjectName << " (objectId=" << objectId << ")");
    }

    return ppx::SUCCESS;
}

ppx::Result GltfLoader::LoadTextureViewInternal(
    const GltfLoader::InternalLoadParams& loadParams,
    const cgltf_texture_view*             pGltfTextureView,
    scene::TextureView*                   pTargetTextureView)
{
    PPX_ASSERT_NULL_ARG(loadParams.pDevice);
    PPX_ASSERT_NULL_ARG(pGltfTextureView);
    PPX_ASSERT_NULL_ARG(pTargetTextureView);

    // Required object
    scene::TextureRef targetTexture = nullptr;

    // Fetch if there's a resource manager...
    if (!IsNull(loadParams.pResourceManager)) {
        auto ppxres = FetchTextureInternal(loadParams, pGltfTextureView->texture, targetTexture);
        if (Failed(ppxres)) {
            return ppxres;
        }
    }
    // ...otherwise load!
    else {
        scene::Texture* pTargetTexture = nullptr;
        auto            ppxres         = LoadTextureInternal(loadParams, pGltfTextureView->texture, &pTargetTexture);
        if (Failed(ppxres)) {
            return ppxres;
        }

        targetTexture = scene::MakeRef(pTargetTexture);
        if (!targetTexture) {
            delete pTargetTexture;
            return ppx::ERROR_ALLOCATION_FAILED;
        }
    }

    // Set texture transform if needed
    float2 texCoordTranslate = float2(0, 0);
    float  texCoordRotate    = 0;
    float2 texCoordScale     = float2(1, 1);
    if (pGltfTextureView->has_transform) {
        texCoordTranslate = float2(pGltfTextureView->transform.offset[0], pGltfTextureView->transform.offset[1]);
        texCoordRotate    = pGltfTextureView->transform.rotation;
        texCoordScale     = float2(pGltfTextureView->transform.scale[0], pGltfTextureView->transform.scale[1]);
    }

    *pTargetTextureView = scene::TextureView(
        targetTexture,
        texCoordTranslate,
        texCoordRotate,
        texCoordScale);

    return ppx::SUCCESS;
}

ppx::Result GltfLoader::LoadUnlitMaterialInternal(
    const GltfLoader::InternalLoadParams& loadParams,
    const cgltf_material*                 pGltfMaterial,
    scene::UnlitMaterial*                 pTargetMaterial)
{
    PPX_ASSERT_NULL_ARG(loadParams.pDevice);
    PPX_ASSERT_NULL_ARG(pGltfMaterial);
    PPX_ASSERT_NULL_ARG(pTargetMaterial);

    float4 baseColorFactor = float4(0.5f, 0.5f, 0.5f, 1.0f);

    // KHR_materials_unlit uses attributes from pbrMetallicRoughness
    if (pGltfMaterial->has_pbr_metallic_roughness) {
        if (!IsNull(pGltfMaterial->pbr_metallic_roughness.base_color_texture.texture)) {
            auto ppxres = LoadTextureViewInternal(
                loadParams,
                &pGltfMaterial->pbr_metallic_roughness.base_color_texture,
                pTargetMaterial->GetBaseColorTextureViewPtr());
            if (Failed(ppxres)) {
                return ppxres;
            }
        }

        baseColorFactor = *(reinterpret_cast<const float4*>(pGltfMaterial->pbr_metallic_roughness.base_color_factor));
    }

    // Set base color factor
    pTargetMaterial->SetBaseColorFactor(baseColorFactor);

    return ppx::SUCCESS;
}

ppx::Result GltfLoader::LoadPbrMetallicRoughnessMaterialInternal(
    const GltfLoader::InternalLoadParams& loadParams,
    const cgltf_material*                 pGltfMaterial,
    scene::StandardMaterial*              pTargetMaterial)
{
    PPX_ASSERT_NULL_ARG(loadParams.pDevice);
    PPX_ASSERT_NULL_ARG(pGltfMaterial);
    PPX_ASSERT_NULL_ARG(pTargetMaterial);

    // pbrMetallicRoughness textures
    if (!IsNull(pGltfMaterial->pbr_metallic_roughness.base_color_texture.texture)) {
        auto ppxres = LoadTextureViewInternal(
            loadParams,
            &pGltfMaterial->pbr_metallic_roughness.base_color_texture,
            pTargetMaterial->GetBaseColorTextureViewPtr());
        if (Failed(ppxres)) {
            return ppxres;
        }
    }
    if (!IsNull(pGltfMaterial->pbr_metallic_roughness.metallic_roughness_texture.texture)) {
        auto ppxres = LoadTextureViewInternal(
            loadParams,
            &pGltfMaterial->pbr_metallic_roughness.metallic_roughness_texture,
            pTargetMaterial->GetMetallicRoughnessTextureViewPtr());
        if (Failed(ppxres)) {
            return ppxres;
        }
    }

    // Normal texture
    if (!IsNull(pGltfMaterial->normal_texture.texture)) {
        auto ppxres = LoadTextureViewInternal(
            loadParams,
            &pGltfMaterial->normal_texture,
            pTargetMaterial->GetNormalTextureViewPtr());
        if (Failed(ppxres)) {
            return ppxres;
        }
    }

    // Occlusion texture
    if (!IsNull(pGltfMaterial->occlusion_texture.texture)) {
        auto ppxres = LoadTextureViewInternal(
            loadParams,
            &pGltfMaterial->occlusion_texture,
            pTargetMaterial->GetOcclusionTextureViewPtr());
        if (Failed(ppxres)) {
            return ppxres;
        }
    }

    // Emissive texture
    if (!IsNull(pGltfMaterial->emissive_texture.texture)) {
        auto ppxres = LoadTextureViewInternal(
            loadParams,
            &pGltfMaterial->emissive_texture,
            pTargetMaterial->GetEmissiveTextureViewPtr());
        if (Failed(ppxres)) {
            return ppxres;
        }
    }

    pTargetMaterial->SetBaseColorFactor(*(reinterpret_cast<const float4*>(pGltfMaterial->pbr_metallic_roughness.base_color_factor)));
    pTargetMaterial->SetMetallicFactor(pGltfMaterial->pbr_metallic_roughness.metallic_factor);
    pTargetMaterial->SetRoughnessFactor(pGltfMaterial->pbr_metallic_roughness.roughness_factor);
    pTargetMaterial->SetEmissiveFactor(*(reinterpret_cast<const float3*>(pGltfMaterial->emissive_factor)));

    if (pGltfMaterial->has_emissive_strength) {
        pTargetMaterial->SetEmissiveStrength(pGltfMaterial->emissive_strength.emissive_strength);
    }

    if (!IsNull(pGltfMaterial->occlusion_texture.texture)) {
        pTargetMaterial->SetOcclusionStrength(pGltfMaterial->occlusion_texture.scale);
    }

    return ppx::SUCCESS;
}

ppx::Result GltfLoader::LoadMaterialInternal(
    const GltfLoader::InternalLoadParams& loadParams,
    const cgltf_material*                 pGltfMaterial,
    scene::Material**                     ppTargetMaterial)
{
    if (IsNull(loadParams.pDevice) || IsNull(pGltfMaterial) || IsNull(ppTargetMaterial)) {
        return ppx::ERROR_UNEXPECTED_NULL_ARGUMENT;
    }

    // Get GLTF object name
    const std::string gltfObjectName = GetName(pGltfMaterial);

    // Get GLTF object index to use as object id
    const uint32_t gltfObjectIndex = static_cast<uint32_t>(cgltf_material_index(mGltfData, pGltfMaterial));
    PPX_LOG_INFO("Loading GLTF material[" << gltfObjectIndex << "]: " << gltfObjectName);

    // Get material ident
    const std::string materialIdent = mMaterialSelector->DetermineMaterial(pGltfMaterial);

    // Create material - this should never return a NULL object
    auto pMaterial = loadParams.pMaterialFactory->CreateMaterial(materialIdent);
    if (IsNull(pMaterial)) {
        PPX_ASSERT_MSG(false, "Material factory returned a NULL material");
    }

    // Load Unlit
    if (pMaterial->GetIdentString() == PPX_MATERIAL_IDENT_UNLIT) {
        auto ppxres = LoadUnlitMaterialInternal(
            loadParams,
            pGltfMaterial,
            static_cast<scene::UnlitMaterial*>(pMaterial));
        if (Failed(ppxres)) {
            return ppxres;
        }
    }
    // Load MetallicRoughness
    else if (pMaterial->GetIdentString() == PPX_MATERIAL_IDENT_STANDARD) {
        auto ppxres = LoadPbrMetallicRoughnessMaterialInternal(
            loadParams,
            pGltfMaterial,
            static_cast<scene::StandardMaterial*>(pMaterial));
        if (Failed(ppxres)) {
            return ppxres;
        }
    }

    // Set name
    pMaterial->SetName(gltfObjectName);

    // Assign output
    *ppTargetMaterial = pMaterial;

    return ppx::SUCCESS;
}

ppx::Result GltfLoader::FetchMaterialInternal(
    const GltfLoader::InternalLoadParams& loadParams,
    const cgltf_material*                 pGltfMaterial,
    scene::MaterialRef&                   outMaterial)
{
    if (IsNull(loadParams.pDevice) || IsNull(loadParams.pResourceManager) || IsNull(pGltfMaterial)) {
        return ppx::ERROR_UNEXPECTED_NULL_ARGUMENT;
    }

    // Get GLTF object name
    const std::string gltfObjectName = GetName(pGltfMaterial);

    // Get GLTF object index to use as object id
    const uint32_t gltfObjectIndex = static_cast<uint32_t>(cgltf_material_index(mGltfData, pGltfMaterial));

    // Cached load if object was previously cached
    const uint64_t objectId = CalculateMaterialObjectId(loadParams, gltfObjectIndex);
    if (loadParams.pResourceManager->Find(objectId, outMaterial)) {
        PPX_LOG_INFO("Fetched cached material[" << gltfObjectIndex << "]: " << gltfObjectName << " (objectId=" << objectId << ")");
        return ppx::SUCCESS;
    }

    // Cached failed, so load object
    scene::Material* pMaterial = nullptr;
    //
    auto ppxres = LoadMaterialInternal(loadParams, pGltfMaterial, &pMaterial);
    if (Failed(ppxres)) {
        return ppxres;
    }
    PPX_ASSERT_NULL_ARG(pMaterial);

    // Create object ref
    outMaterial = scene::MakeRef(pMaterial);
    if (!outMaterial) {
        delete pMaterial;
        return ppx::ERROR_ALLOCATION_FAILED;
    }

    // Cache object
    {
        loadParams.pResourceManager->Cache(objectId, outMaterial);
        PPX_LOG_INFO("   ...cached material[" << gltfObjectIndex << "]: " << gltfObjectName << " (objectId=" << objectId << ")");
    }

    return ppx::SUCCESS;
}

ppx::Result GltfLoader::LoadMeshData(
    const GltfLoader::InternalLoadParams& loadParams,
    const cgltf_mesh*                     pGltfMesh,
    scene::MeshDataRef&                   outMeshData,
    std::vector<scene::PrimitiveBatch>&   outBatches)
{
    if (IsNull(loadParams.pDevice) || IsNull(pGltfMesh)) {
        return ppx::ERROR_UNEXPECTED_NULL_ARGUMENT;
    }

    // Get GLTF object name
    const std::string gltfObjectName = GetName(pGltfMesh);

    // Get GLTF mesh index
    const uint64_t gltfMeshIndex = static_cast<uint64_t>(cgltf_mesh_index(mGltfData, pGltfMesh));

    // Calculate id using geometry related accessor hash
    const uint64_t objectId = GetMeshAccessorsHash(mGltfData, pGltfMesh);
    PPX_LOG_INFO("Loading mesh data (id=" << objectId << ") for GLTF mesh[" << gltfMeshIndex << "]: " << gltfObjectName);

    // Use cached object if possible
    bool hasCachedGeometry = false;
    if (!IsNull(loadParams.pResourceManager)) {
        if (loadParams.pResourceManager->Find(objectId, outMeshData)) {
            PPX_LOG_INFO("   ...cache load mesh data (objectId=" << objectId << ") for GLTF mesh[" << gltfMeshIndex << "]: " << gltfObjectName);

            // We don't return here like the other functions because we still need
            // to process the primitives, instead we just set the flag to prevent
            // geometry creation.
            //
            hasCachedGeometry = true;
        }
    }

    // ---------------------------------------------------------------------------------------------

    // Target vertex formats
    auto targetPositionFormat = scene::kVertexPositionFormat;
    auto targetTexCoordFormat = loadParams.requiredVertexAttributes.bits.texCoords ? scene::kVertexAttributeTexCoordFormat : grfx::FORMAT_UNDEFINED;
    auto targetNormalFormat   = loadParams.requiredVertexAttributes.bits.normals ? scene::kVertexAttributeNormalFormat : grfx::FORMAT_UNDEFINED;
    auto targetTangentFormat  = loadParams.requiredVertexAttributes.bits.tangents ? scene::kVertexAttributeTagentFormat : grfx::FORMAT_UNDEFINED;
    auto targetColorFormat    = loadParams.requiredVertexAttributes.bits.colors ? scene::kVertexAttributeColorFormat : grfx::FORMAT_UNDEFINED;

    const uint32_t targetTexCoordElementSize = (targetTexCoordFormat != grfx::FORMAT_UNDEFINED) ? grfx::GetFormatDescription(targetTexCoordFormat)->bytesPerTexel : 0;
    const uint32_t targetNormalElementSize   = (targetNormalFormat != grfx::FORMAT_UNDEFINED) ? grfx::GetFormatDescription(targetNormalFormat)->bytesPerTexel : 0;
    const uint32_t targetTangentElementSize  = (targetTangentFormat != grfx::FORMAT_UNDEFINED) ? grfx::GetFormatDescription(targetTangentFormat)->bytesPerTexel : 0;
    const uint32_t targetColorElementSize    = (targetColorFormat != grfx::FORMAT_UNDEFINED) ? grfx::GetFormatDescription(targetColorFormat)->bytesPerTexel : 0;

    const uint32_t targetPositionElementSize   = grfx::GetFormatDescription(targetPositionFormat)->bytesPerTexel;
    const uint32_t targetAttributesElementSize = targetTexCoordElementSize + targetNormalElementSize + targetTangentElementSize + targetColorElementSize;

    struct BatchInfo
    {
        scene::MaterialRef material = nullptr;
        // Start of the index plane in the final repacked GPU buffer.
        uint32_t indexDataOffset = 0; // Must have 4 byte alignment
        // Total size of the index plane in the final repacked GPU buffer.
        uint32_t indexDataSize       = 0;
        uint32_t positionDataOffset  = 0; // Must have 4 byte alignment
        uint32_t positionDataSize    = 0;
        uint32_t attributeDataOffset = 0; // Must have 4 byte alignment
        uint32_t attributeDataSize   = 0;
        // Format of the input index buffer.
        grfx::IndexType indexType = grfx::INDEX_TYPE_UNDEFINED;
        // Format of the index plane in the final repacked GPU buffer.
        grfx::IndexType repackedIndexType = grfx::INDEX_TYPE_UNDEFINED;
        // How many indices are in the input index buffer.
        uint32_t  indexCount  = 0;
        uint32_t  vertexCount = 0;
        ppx::AABB boundingBox = {};
    };

    // Build out batch infos
    std::vector<BatchInfo> batchInfos;
    // Size of the final GPU buffer to allocate. Must account for growth during repacking.
    uint32_t totalDataSize = 0;
    //
    for (cgltf_size primIdx = 0; primIdx < pGltfMesh->primitives_count; ++primIdx) {
        const cgltf_primitive* pGltfPrimitive = &pGltfMesh->primitives[primIdx];

        // Only triangle geometry right now
        if (pGltfPrimitive->type != cgltf_primitive_type_triangles) {
            PPX_ASSERT_MSG(false, "GLTF: only triangle primitives are supported");
            return ppx::ERROR_SCENE_UNSUPPORTED_TOPOLOGY_TYPE;
        }

<<<<<<< HEAD
        // Get index format
        grfx::IndexType indexType = grfx::INDEX_TYPE_UNDEFINED;
        if (ppx::Result ppxres = ValidateAccessorIndexType(pGltfPrimitive->indices, indexType); Failed(ppxres)) {
            return ppxres;
        }

        // TODO: #474 - Support non-indexed geometry and remove this check.
        // The rest of this function assumes that indexType != UNDEFINED.
        if (indexType == grfx::INDEX_TYPE_UNDEFINED) {
            PPX_ASSERT_MSG(false, "Non-indexed geoemetry is currently not supported. See #474");
=======
        // We require index data so bail if there isn't index data. See #474
        if (IsNull(pGltfPrimitive->indices)) {
            PPX_ASSERT_MSG(false, "GLTF mesh primitive does not have index data");
>>>>>>> ef065952
            return ppx::ERROR_SCENE_INVALID_SOURCE_GEOMETRY_INDEX_DATA;
        }

        // UINT8 index buffer availability varies: Vulkan requires an extension, whereas DX12 lacks support entirely.
        // If it's not supported then repack as UINT16 (the smallest mandated size for both).
        grfx::IndexType repackedIndexType = indexType;
        if (repackedIndexType == grfx::INDEX_TYPE_UINT8 && !loadParams.pDevice->IndexTypeUint8Supported()) {
            PPX_LOG_INFO("Device doesn't support UINT8 index buffers! Repacking data as UINT16.");
            repackedIndexType = grfx::INDEX_TYPE_UINT16;
        }

        // Index data size of input
        const uint32_t indexCount       = !IsNull(pGltfPrimitive->indices) ? static_cast<uint32_t>(pGltfPrimitive->indices->count) : 0;
        const uint32_t indexElementSize = grfx::IndexTypeSize(indexType);
        // If we repack indices into a buffer of a different format then we need to account for disparity between input and output sizes.
        const uint32_t repackedSizeRatio = grfx::IndexTypeSize(repackedIndexType) / indexElementSize;
        const uint32_t indexDataSize     = indexCount * indexElementSize * repackedSizeRatio;

        // Get position accessor
        const VertexAccessors gltflAccessors = GetVertexAccessors(pGltfPrimitive);
        if (IsNull(gltflAccessors.pPositions)) {
            PPX_ASSERT_MSG(false, "GLTF mesh primitive position accessor is NULL");
            return ppx::ERROR_SCENE_INVALID_SOURCE_GEOMETRY_VERTEX_DATA;
        }

        // Vertex data sizes
        const uint32_t vertexCount       = static_cast<uint32_t>(gltflAccessors.pPositions->count);
        const uint32_t positionDataSize  = vertexCount * targetPositionElementSize;
        const uint32_t attributeDataSize = vertexCount * targetAttributesElementSize;

        // Index data offset
        const uint32_t indexDataOffset = totalDataSize;
        totalDataSize += RoundUp<uint32_t>(indexDataSize, 4);
        // Position data offset
        const uint32_t positionDataOffset = totalDataSize;
        totalDataSize += RoundUp<uint32_t>(positionDataSize, 4);
        // Attribute data offset;
        const uint32_t attributeDataOffset = totalDataSize;
        totalDataSize += RoundUp<uint32_t>(attributeDataSize, 4);

        // Build out batch info with data we'll need later
        BatchInfo batchInfo           = {};
        batchInfo.indexDataOffset     = indexDataOffset;
        batchInfo.indexDataSize       = indexDataSize;
        batchInfo.positionDataOffset  = positionDataOffset;
        batchInfo.positionDataSize    = positionDataSize;
        batchInfo.attributeDataOffset = attributeDataOffset;
        batchInfo.attributeDataSize   = attributeDataSize;
        batchInfo.indexType           = indexType;
        batchInfo.repackedIndexType   = repackedIndexType;
        batchInfo.indexCount          = indexCount;

        // Material
        {
            // Yes, it's completely possible for GLTF primitives to have no material.
            // For example, if you create a cube in Blender and export it without
            // assigning a material to it. Obviously, this results in material being
            // NULL. Use error material if GLTF material is NULL.
            //
            if (!IsNull(pGltfPrimitive->material)) {
                const uint64_t materialId = cgltf_material_index(mGltfData, pGltfPrimitive->material);
                loadParams.pResourceManager->Find(materialId, batchInfo.material);
            }
            else {
                auto pMaterial = loadParams.pMaterialFactory->CreateMaterial(PPX_MATERIAL_IDENT_ERROR);
                if (IsNull(pMaterial)) {
                    PPX_ASSERT_MSG(false, "could not create ErrorMaterial for GLTF mesh primitive");
                    return ppx::ERROR_SCENE_INVALID_SOURCE_MATERIAL;
                }

                batchInfo.material = scene::MakeRef(pMaterial);
                if (!batchInfo.material) {
                    delete pMaterial;
                    return ppx::ERROR_ALLOCATION_FAILED;
                }
            }
            PPX_ASSERT_MSG(batchInfo.material != nullptr, "GLTF mesh primitive material is NULL");
        }

        // Add
        batchInfos.push_back(batchInfo);
    }

    // Create GPU buffer and copy geometry data to it
    grfx::BufferPtr targetGpuBuffer = outMeshData ? outMeshData->GetGpuBuffer() : nullptr;
    //
    if (!targetGpuBuffer) {
        grfx::BufferCreateInfo bufferCreateInfo      = {};
        bufferCreateInfo.size                        = totalDataSize;
        bufferCreateInfo.usageFlags.bits.transferSrc = true;
        bufferCreateInfo.memoryUsage                 = grfx::MEMORY_USAGE_CPU_TO_GPU;
        bufferCreateInfo.initialState                = grfx::RESOURCE_STATE_COPY_SRC;

        // Create staging buffer
        //
        grfx::BufferPtr stagingBuffer;
        auto            ppxres = loadParams.pDevice->CreateBuffer(&bufferCreateInfo, &stagingBuffer);
        if (Failed(ppxres)) {
            PPX_ASSERT_MSG(false, "staging buffer creation failed");
            return ppxres;
        }

        // Scoped destory buffers if there's an early exit
        grfx::ScopeDestroyer SCOPED_DESTROYER = grfx::ScopeDestroyer(loadParams.pDevice);
        SCOPED_DESTROYER.AddObject(stagingBuffer);

        // Create GPU buffer
        bufferCreateInfo.usageFlags.bits.indexBuffer  = true;
        bufferCreateInfo.usageFlags.bits.vertexBuffer = true;
        bufferCreateInfo.usageFlags.bits.transferDst  = true;
        bufferCreateInfo.memoryUsage                  = grfx::MEMORY_USAGE_GPU_ONLY;
        bufferCreateInfo.initialState                 = grfx::RESOURCE_STATE_GENERAL;
        //
        ppxres = loadParams.pDevice->CreateBuffer(&bufferCreateInfo, &targetGpuBuffer);
        if (Failed(ppxres)) {
            PPX_ASSERT_MSG(false, "GPU buffer creation failed");
            return ppxres;
        }
        SCOPED_DESTROYER.AddObject(targetGpuBuffer);

        // Map staging buffer
        char* pStagingBaseAddr = nullptr;
        ppxres                 = stagingBuffer->MapMemory(0, reinterpret_cast<void**>(&pStagingBaseAddr));
        if (Failed(ppxres)) {
            PPX_ASSERT_MSG(false, "staging buffer mapping failed");
            return ppxres;
        }

        // Stage data for copy
        for (cgltf_size primIdx = 0; primIdx < pGltfMesh->primitives_count; ++primIdx) {
            const cgltf_primitive* pGltfPrimitive = &pGltfMesh->primitives[primIdx];
            BatchInfo&             batch          = batchInfos[primIdx];

<<<<<<< HEAD
            // Our resulting geometry must have index data for draw efficiency.
            // This means that if the index format is undefined we need to generate
            // topology indices for it.
            //
            // TODO: #474 - This is currently dead code. It will need to be updated to support UINT8
            bool genTopologyIndices = false;
            if (batch.indexType == grfx::INDEX_TYPE_UNDEFINED) {
                genTopologyIndices      = true;
                batch.indexType         = (batch.vertexCount < 65536) ? grfx::INDEX_TYPE_UINT16 : grfx::INDEX_TYPE_UINT32;
                batch.repackedIndexType = batch.indexType;
            }

=======
>>>>>>> ef065952
            // Create targetGeometry so we can repack gemetry data into position planar + packed vertex attributes.
            Geometry   targetGeometry = {};
            const bool hasAttributes  = (loadParams.requiredVertexAttributes.mask != 0);
            //
            {
                GeometryCreateInfo createInfo = (hasAttributes ? GeometryCreateInfo::PositionPlanar() : GeometryCreateInfo::Planar()).IndexType(batch.repackedIndexType);

                // clang-format off
                if (loadParams.requiredVertexAttributes.bits.texCoords) createInfo.AddTexCoord(targetTexCoordFormat);
                if (loadParams.requiredVertexAttributes.bits.normals) createInfo.AddNormal(targetNormalFormat);
                if (loadParams.requiredVertexAttributes.bits.tangents) createInfo.AddTangent(targetTangentFormat);
                if (loadParams.requiredVertexAttributes.bits.colors) createInfo.AddColor(targetColorFormat);
                // clang-format on

                auto ppxres = ppx::Geometry::Create(createInfo, &targetGeometry);
                if (Failed(ppxres)) {
                    return ppxres;
                }
            }

            // Repack geometry data for batch
            {
                // Process indices
                //
                // REMINDER: It's possible for a primitive to not have index data
                //
<<<<<<< HEAD
                switch (batch.indexType) {
                    case grfx::INDEX_TYPE_UNDEFINED:
                        PPX_ASSERT_MSG(false, "Non-indexed geoemetry is not supported. See #474");
                        break;
                    case grfx::INDEX_TYPE_UINT16: {
                        auto pGltfIndices = GetStartAddress(mGltfData, pGltfPrimitive->indices);
                        PPX_ASSERT_MSG(!IsNull(pGltfIndices), "GLTF: indices data start is NULL");
                        const uint16_t* pGltfIndex = static_cast<const uint16_t*>(pGltfIndices);
                        for (cgltf_size i = 0; i < pGltfPrimitive->indices->count; ++i, ++pGltfIndex) {
                            targetGeometry.AppendIndex(*pGltfIndex);
                        }
                        break;
                    }
                    case grfx::INDEX_TYPE_UINT32: {
                        auto pGltfIndices = GetStartAddress(mGltfData, pGltfPrimitive->indices);
                        PPX_ASSERT_MSG(!IsNull(pGltfIndices), "GLTF: indices data start is NULL");
=======
                if (!IsNull(pGltfPrimitive->indices)) {
                    // Get start of index data
                    auto pGltfAccessor = pGltfPrimitive->indices;
                    auto pGltfIndices  = GetStartAddress(pGltfAccessor);
                    PPX_ASSERT_MSG(!IsNull(pGltfIndices), "GLTF: indices data start is NULL");

                    // UINT32
                    if (batch.indexFormat == grfx::FORMAT_R32_UINT) {
>>>>>>> ef065952
                        const uint32_t* pGltfIndex = static_cast<const uint32_t*>(pGltfIndices);
                        for (cgltf_size i = 0; i < pGltfPrimitive->indices->count; ++i, ++pGltfIndex) {
                            targetGeometry.AppendIndex(*pGltfIndex);
                        }
                        break;
                    }
                    case grfx::INDEX_TYPE_UINT8: {
                        auto pGltfIndices = GetStartAddress(mGltfData, pGltfPrimitive->indices);
                        PPX_ASSERT_MSG(!IsNull(pGltfIndices), "GLTF: indices data start is NULL");
                        const uint8_t* pGltfIndex = static_cast<const uint8_t*>(pGltfIndices);
                        for (cgltf_size i = 0; i < pGltfPrimitive->indices->count; ++i, ++pGltfIndex) {
                            targetGeometry.AppendIndex(*pGltfIndex);
                        }
                        break;
                    }
                }
            }

            // Vertices
            {
                VertexAccessors gltflAccessors = GetVertexAccessors(pGltfPrimitive);
                //
                // Bail if position accessor is NULL: no vertex positions, no geometry data
                //
                if (IsNull(gltflAccessors.pPositions)) {
                    PPX_ASSERT_MSG(false, "GLTF mesh primitive is missing position data");
                    return ppx::ERROR_SCENE_INVALID_SOURCE_GEOMETRY_VERTEX_DATA;
                }

                // Bounding box
                bool hasBoundingBox = (gltflAccessors.pPositions->has_min && gltflAccessors.pPositions->has_max);
                if (hasBoundingBox) {
                    batch.boundingBox = ppx::AABB(
                        *reinterpret_cast<const float3*>(gltflAccessors.pPositions->min),
                        *reinterpret_cast<const float3*>(gltflAccessors.pPositions->max));
                }

                // Determine if we need to process vertices
                //
                // Assume we have to procss the vertices
                bool processVertices = true;
                if (hasCachedGeometry) {
                    // If we have cached geometry, we only process the vertices if
                    // we need the bounding box.
                    //
                    processVertices = !hasBoundingBox;
                }

                // Check vertex data formats
                auto positionFormat = GetFormat(gltflAccessors.pPositions);
                auto texCoordFormat = GetFormat(gltflAccessors.pTexCoords);
                auto normalFormat   = GetFormat(gltflAccessors.pNormals);
                auto tangentFormat  = GetFormat(gltflAccessors.pTangents);
                auto colorFormat    = GetFormat(gltflAccessors.pColors);
                //
                PPX_ASSERT_MSG((positionFormat == targetPositionFormat), "GLTF: vertex positions format is not supported");
                //
                if (loadParams.requiredVertexAttributes.bits.texCoords && !IsNull(gltflAccessors.pTexCoords)) {
                    PPX_ASSERT_MSG((texCoordFormat == targetTexCoordFormat), "GLTF: vertex tex coords sourceIndexTypeFormat is not supported");
                }
                if (loadParams.requiredVertexAttributes.bits.normals && !IsNull(gltflAccessors.pNormals)) {
                    PPX_ASSERT_MSG((normalFormat == targetNormalFormat), "GLTF: vertex normals format is not supported");
                }
                if (loadParams.requiredVertexAttributes.bits.tangents && !IsNull(gltflAccessors.pTangents)) {
                    PPX_ASSERT_MSG((tangentFormat == targetTangentFormat), "GLTF: vertex tangents format is not supported");
                }
                if (loadParams.requiredVertexAttributes.bits.colors && !IsNull(gltflAccessors.pColors)) {
                    PPX_ASSERT_MSG((colorFormat == targetColorFormat), "GLTF: vertex colors format is not supported");
                }

                // Data starts
                const float3* pGltflPositions = static_cast<const float3*>(GetStartAddress(gltflAccessors.pPositions));
                const float3* pGltflNormals   = static_cast<const float3*>(GetStartAddress(gltflAccessors.pNormals));
                const float4* pGltflTangents  = static_cast<const float4*>(GetStartAddress(gltflAccessors.pTangents));
                const float3* pGltflColors    = static_cast<const float3*>(GetStartAddress(gltflAccessors.pColors));
                const float2* pGltflTexCoords = static_cast<const float2*>(GetStartAddress(gltflAccessors.pTexCoords));

                // Process vertex data
                for (cgltf_size i = 0; i < gltflAccessors.pPositions->count; ++i) {
                    TriMeshVertexData vertexData = {};

                    // Position
                    vertexData.position = *pGltflPositions;
                    ++pGltflPositions;
                    // Normals
                    if (loadParams.requiredVertexAttributes.bits.normals && !IsNull(pGltflNormals)) {
                        vertexData.normal = *pGltflNormals;
                        ++pGltflNormals;
                    }
                    // Tangents
                    if (loadParams.requiredVertexAttributes.bits.tangents && !IsNull(pGltflTangents)) {
                        vertexData.tangent = *pGltflTangents;
                        ++pGltflTangents;
                    }
                    // Colors
                    if (loadParams.requiredVertexAttributes.bits.colors && !IsNull(pGltflColors)) {
                        vertexData.color = *pGltflColors;
                        ++pGltflColors;
                    }
                    // Tex cooord
                    if (loadParams.requiredVertexAttributes.bits.texCoords && !IsNull(pGltflTexCoords)) {
                        vertexData.texCoord = *pGltflTexCoords;
                        ++pGltflTexCoords;
                    }

                    // Append vertex data
                    targetGeometry.AppendVertexData(vertexData);

                    if (!hasBoundingBox) {
                        if (i > 0) {
                            batch.boundingBox.Expand(vertexData.position);
                        }
                        else {
                            batch.boundingBox = ppx::AABB(vertexData.position, vertexData.position);
                        }
                    }
                }
            }

            // Geometry data must match what's in the batch
            const uint32_t repackedIndexBufferSize     = targetGeometry.GetIndexBuffer()->GetSize();
            const uint32_t repackedPositionBufferSize  = targetGeometry.GetVertexBuffer(0)->GetSize();
            const uint32_t repackedAttributeBufferSize = hasAttributes ? targetGeometry.GetVertexBuffer(1)->GetSize() : 0;
            if (repackedIndexBufferSize != batch.indexDataSize) {
                PPX_ASSERT_MSG(false, "repacked index buffer size (" << repackedIndexBufferSize << ") does not match batch's index data size (" << batch.indexDataSize << ")");
                return ppx::ERROR_SCENE_INVALID_SOURCE_GEOMETRY_INDEX_DATA;
            }
            if (repackedPositionBufferSize != batch.positionDataSize) {
                PPX_ASSERT_MSG(false, "repacked position buffer size does not match batch's position data size");
                return ppx::ERROR_SCENE_INVALID_SOURCE_GEOMETRY_INDEX_DATA;
            }
            if (repackedAttributeBufferSize != batch.attributeDataSize) {
                PPX_ASSERT_MSG(false, "repacked attribute buffer size does not match batch's attribute data size");
                return ppx::ERROR_SCENE_INVALID_SOURCE_GEOMETRY_INDEX_DATA;
            }

            // We're good - copy data to the staging buffer
            {
                // Indices
                const void* pSrcData = targetGeometry.GetIndexBuffer()->GetData();
                char*       pDstData = pStagingBaseAddr + batch.indexDataOffset;
                PPX_ASSERT_MSG((static_cast<uint32_t>((pDstData + repackedIndexBufferSize) - pStagingBaseAddr) <= stagingBuffer->GetSize()), "index data exceeds buffer range");
                memcpy(pDstData, pSrcData, repackedIndexBufferSize);

                // Positions
                pSrcData = targetGeometry.GetVertexBuffer(0)->GetData();
                pDstData = pStagingBaseAddr + batch.positionDataOffset;
                PPX_ASSERT_MSG((static_cast<uint32_t>((pDstData + repackedPositionBufferSize) - pStagingBaseAddr) <= stagingBuffer->GetSize()), "position data exceeds buffer range");
                memcpy(pDstData, pSrcData, repackedPositionBufferSize);

                // Attributes
                if (hasAttributes) {
                    pSrcData = targetGeometry.GetVertexBuffer(1)->GetData();
                    pDstData = pStagingBaseAddr + batch.attributeDataOffset;
                    PPX_ASSERT_MSG((static_cast<uint32_t>((pDstData + repackedAttributeBufferSize) - pStagingBaseAddr) <= stagingBuffer->GetSize()), "attribute data exceeds buffer range");
                    memcpy(pDstData, pSrcData, repackedAttributeBufferSize);
                }
            }
        }

        // Copy staging buffer to GPU buffer
        grfx::BufferToBufferCopyInfo copyInfo = {};
        copyInfo.srcBuffer.offset             = 0;
        copyInfo.dstBuffer.offset             = 0;
        copyInfo.size                         = stagingBuffer->GetSize();
        //
        ppxres = loadParams.pDevice->GetGraphicsQueue()->CopyBufferToBuffer(
            &copyInfo,
            stagingBuffer,
            targetGpuBuffer,
            grfx::RESOURCE_STATE_GENERAL,
            grfx::RESOURCE_STATE_GENERAL);
        if (Failed(ppxres)) {
            PPX_ASSERT_MSG(false, "staging buffer to GPU buffer copy failed");
            return ppxres;
        }

        // We're good if we got here, release objects from scoped destroy
        SCOPED_DESTROYER.ReleaseAll();
        // Destroy staging buffer since we're done with it
        stagingBuffer->UnmapMemory();
        loadParams.pDevice->DestroyBuffer(stagingBuffer);
    }

    // Build batches
    for (uint32_t batchIdx = 0; batchIdx < CountU32(batchInfos); ++batchIdx) {
        const auto& batch = batchInfos[batchIdx];

        grfx::IndexBufferView indexBufferView = grfx::IndexBufferView(targetGpuBuffer, batch.repackedIndexType, batch.indexDataOffset, batch.indexDataSize);

        grfx::VertexBufferView positionBufferView  = grfx::VertexBufferView(targetGpuBuffer, targetPositionElementSize, batch.positionDataOffset, batch.positionDataSize);
        grfx::VertexBufferView attributeBufferView = grfx::VertexBufferView((batch.attributeDataSize != 0) ? targetGpuBuffer : nullptr, targetAttributesElementSize, batch.attributeDataOffset, batch.attributeDataSize);

        scene::PrimitiveBatch targetBatch = scene::PrimitiveBatch(
            batch.material,
            indexBufferView,
            positionBufferView,
            attributeBufferView,
            batch.indexCount,
            batch.vertexCount,
            batch.boundingBox);

        outBatches.push_back(targetBatch);
    }

    // ---------------------------------------------------------------------------------------------

    // Create GPU mesh from geometry if we don't have cached geometry
    if (!hasCachedGeometry) {
        // Allocate mesh data
        auto pTargetMeshData = new scene::MeshData(loadParams.requiredVertexAttributes, targetGpuBuffer);
        if (IsNull(pTargetMeshData)) {
            loadParams.pDevice->DestroyBuffer(targetGpuBuffer);
            return ppx::ERROR_ALLOCATION_FAILED;
        }

        // Create ref
        outMeshData = scene::MakeRef(pTargetMeshData);

        // Set name
        outMeshData->SetName(gltfObjectName);

        // Cache object if caching
        if (!IsNull(loadParams.pResourceManager)) {
            PPX_LOG_INFO("   ...caching mesh data (objectId=" << objectId << ") for GLTF mesh[" << gltfMeshIndex << "]: " << gltfObjectName);
            loadParams.pResourceManager->Cache(objectId, outMeshData);
        }
    }

    return ppx::SUCCESS;
}

ppx::Result GltfLoader::LoadMeshInternal(
    const GltfLoader::InternalLoadParams& externalLoadParams,
    const cgltf_mesh*                     pGltfMesh,
    scene::Mesh**                         ppTargetMesh)
{
    if (IsNull(externalLoadParams.pDevice) || IsNull(pGltfMesh) || IsNull(ppTargetMesh)) {
        return ppx::ERROR_UNEXPECTED_NULL_ARGUMENT;
    }

    // Get GLTF object name
    const std::string gltfObjectName = GetName(pGltfMesh);

    // Get GLTF object index to use as object id
    const uint32_t gltfObjectIndex = static_cast<uint32_t>(cgltf_mesh_index(mGltfData, pGltfMesh));
    PPX_LOG_INFO("Loading GLTF mesh[" << gltfObjectIndex << "]: " << gltfObjectName);

    // Create target mesh - scoped to prevent localLoadParams from leaking
    scene::Mesh* pTargetMesh = nullptr;
    //
    {
        // Copy the external load params so we can control the resource manager and vertex attributes.
        //
        auto localLoadParams                     = externalLoadParams;
        localLoadParams.requiredVertexAttributes = scene::VertexAttributeFlags::None();

        // If a resource manager wasn't passed in, this means we're dealing with
        // a standalone mesh which needs a local resource manager. So, we'll
        // create one if that's the case.
        //
        std::unique_ptr<scene::ResourceManager> localResourceManager;
        if (IsNull(localLoadParams.pResourceManager)) {
            localResourceManager = std::make_unique<scene::ResourceManager>();
            if (!localResourceManager) {
                return ppx::ERROR_ALLOCATION_FAILED;
            }

            // Override resource manager
            localLoadParams.pResourceManager = localResourceManager.get();
        }

        // Load materials for primitives and get required vertex attributes
        for (cgltf_size primIdx = 0; primIdx < pGltfMesh->primitives_count; ++primIdx) {
            const cgltf_primitive* pGltfPrimitive = &pGltfMesh->primitives[primIdx];
            const cgltf_material*  pGltfMaterial  = pGltfPrimitive->material;

            // Yes, it's completely possible for GLTF primitives to have no material.
            // For example, if you create a cube in Blender and export it without
            // assigning a material to it. Obviously, this results in material being
            // NULL. No need to load anything if it's NULL.
            //
            if (IsNull(pGltfMaterial)) {
                continue;
            }

            // Fetch material since we'll always have a resource manager
            scene::MaterialRef loadedMaterial;
            //
            auto ppxres = FetchMaterialInternal(
                localLoadParams,
                pGltfMaterial,
                loadedMaterial);
            if (ppxres) {
                return ppxres;
            }

            // Get material ident
            const std::string materialIdent = loadedMaterial->GetIdentString();

            // Get material's required vertex attributes
            auto materialRequiredVertexAttributes = localLoadParams.pMaterialFactory->GetRequiredVertexAttributes(materialIdent);
            localLoadParams.requiredVertexAttributes |= materialRequiredVertexAttributes;
        }

        // If we don't have a local resource manager, then it means we're loading in through a scene.
        // If we're loading in through a scene, then we need to user the mesh data vertex attributes
        // supplied to this function...if they were supplied.
        //
        if (!localResourceManager && !IsNull(localLoadParams.pMeshMaterialVertexAttributeMasks)) {
            auto it = localLoadParams.pMeshMaterialVertexAttributeMasks->find(pGltfMesh);

            // Keeps the local mesh's vertex attribute if search failed.
            //
            if (it != localLoadParams.pMeshMaterialVertexAttributeMasks->end()) {
                localLoadParams.requiredVertexAttributes = (*it).second;
            }
        }

        // Override the local vertex attributes with loadParams has vertex attributes
        if (externalLoadParams.requiredVertexAttributes.mask != 0) {
            localLoadParams.requiredVertexAttributes = externalLoadParams.requiredVertexAttributes;
        }

        //
        // Disable vertex colors for now: some work is needed to handle format conversion.
        //
        localLoadParams.requiredVertexAttributes.bits.colors = false;

        // Load mesh data and batches
        scene::MeshDataRef                 meshData = nullptr;
        std::vector<scene::PrimitiveBatch> batches  = {};
        //
        {
            auto ppxres = LoadMeshData(
                localLoadParams,
                pGltfMesh,
                meshData,
                batches);
            if (Failed(ppxres)) {
                return ppxres;
            }
        }

        // Create target mesh
        if (localResourceManager) {
            // Allocate mesh with local resource manager
            pTargetMesh = new scene::Mesh(
                std::move(localResourceManager),
                meshData,
                std::move(batches));
            if (IsNull(pTargetMesh)) {
                return ppx::ERROR_ALLOCATION_FAILED;
            }
        }
        else {
            // Allocate mesh
            pTargetMesh = new scene::Mesh(meshData, std::move(batches));
            if (IsNull(pTargetMesh)) {
                return ppx::ERROR_ALLOCATION_FAILED;
            }
        }
    }

    // Set name
    pTargetMesh->SetName(gltfObjectName);

    // Assign output
    *ppTargetMesh = pTargetMesh;

    return ppx::SUCCESS;
}

ppx::Result GltfLoader::FetchMeshInternal(
    const GltfLoader::InternalLoadParams& loadParams,
    const cgltf_mesh*                     pGltfMesh,
    scene::MeshRef&                       outMesh)
{
    if (IsNull(loadParams.pDevice) || IsNull(loadParams.pResourceManager) || IsNull(pGltfMesh)) {
        return ppx::ERROR_UNEXPECTED_NULL_ARGUMENT;
    }

    // Get GLTF object name
    const std::string gltfObjectName = GetName(pGltfMesh);

    // Get GLTF object index to use as object id
    const uint32_t gltfObjectIndex = static_cast<uint32_t>(cgltf_mesh_index(mGltfData, pGltfMesh));

    // Cached load if object was previously cached
    const uint64_t objectId = CalculateMeshObjectId(loadParams, gltfObjectIndex);
    if (loadParams.pResourceManager->Find(objectId, outMesh)) {
        PPX_LOG_INFO("Fetched cached mesh[" << gltfObjectIndex << "]: " << gltfObjectName << " (objectId=" << objectId << ")");
        return ppx::SUCCESS;
    }

    // Cached failed, so load object
    scene::Mesh* pMesh = nullptr;
    //
    auto ppxres = LoadMeshInternal(loadParams, pGltfMesh, &pMesh);
    if (Failed(ppxres)) {
        return ppxres;
    }
    PPX_ASSERT_NULL_ARG(pMesh);

    // Create object ref
    outMesh = scene::MakeRef(pMesh);
    if (!outMesh) {
        delete pMesh;
        return ppx::ERROR_ALLOCATION_FAILED;
    }

    // Cache object
    {
        loadParams.pResourceManager->Cache(objectId, outMesh);
        PPX_LOG_INFO("   ...cached mesh[" << gltfObjectIndex << "]: " << gltfObjectName << " (objectId=" << objectId << ")");
    }

    return ppx::SUCCESS;
}

ppx::Result GltfLoader::LoadNodeInternal(
    const GltfLoader::InternalLoadParams& loadParams,
    const cgltf_node*                     pGltfNode,
    scene::Node**                         ppTargetNode)
{
    if ((!loadParams.transformOnly && IsNull(loadParams.pDevice)) || IsNull(pGltfNode) || IsNull(ppTargetNode)) {
        return ppx::ERROR_UNEXPECTED_NULL_ARGUMENT;
    }

    // Get GLTF object name
    const std::string gltfObjectName = GetName(pGltfNode);

    // Get GLTF object index to use as object id
    const uint32_t index = static_cast<uint32_t>(cgltf_node_index(mGltfData, pGltfNode));
    PPX_LOG_INFO("Loading GLTF node[" << index << "]: " << gltfObjectName);

    // Get node type
    const scene::NodeType nodeType = loadParams.transformOnly ? scene::NODE_TYPE_TRANSFORM : GetNodeType(pGltfNode);

    // Load based on node type
    scene::Node* pTargetNode = nullptr;
    //
    switch (nodeType) {
        default: {
            return ppx::ERROR_SCENE_UNSUPPORTED_NODE_TYPE;
        } break;

        // Transform node
        case scene::NODE_TYPE_TRANSFORM: {
            pTargetNode = new scene::Node(loadParams.pTargetScene);
        } break;

        // Mesh node
        case scene::NODE_TYPE_MESH: {
            const cgltf_mesh* pGltfMesh = pGltfNode->mesh;
            if (IsNull(pGltfMesh)) {
                return ppx::ERROR_SCENE_INVALID_SOURCE_MESH;
            }

            // Required object
            scene::MeshRef targetMesh = nullptr;

            // Fetch if there's a resource manager...
            if (!IsNull(loadParams.pResourceManager)) {
                auto ppxres = FetchMeshInternal(loadParams, pGltfMesh, targetMesh);
                if (Failed(ppxres)) {
                    return ppxres;
                }
            }
            // ...otherwise load!
            else {
                scene::Mesh* pTargetMesh = nullptr;
                auto         ppxres      = LoadMeshInternal(loadParams, pGltfMesh, &pTargetMesh);
                if (Failed(ppxres)) {
                    return ppxres;
                }

                targetMesh = scene::MakeRef(pTargetMesh);
                if (!targetMesh) {
                    delete pTargetMesh;
                    return ppx::ERROR_ALLOCATION_FAILED;
                }
            }

            // Allocate node
            pTargetNode = new scene::MeshNode(targetMesh, loadParams.pTargetScene);
        } break;

        // Camera node
        case scene::NODE_TYPE_CAMERA: {
            const cgltf_camera* pGltfCamera = pGltfNode->camera;
            if (IsNull(pGltfCamera)) {
                return ppx::ERROR_SCENE_INVALID_SOURCE_CAMERA;
            }

            // Create camera
            std::unique_ptr<ppx::Camera> camera;
            if (pGltfCamera->type == cgltf_camera_type_perspective) {
                float fov = pGltfCamera->data.perspective.yfov;

                float aspect = 1.0f;
                if (pGltfCamera->data.perspective.has_aspect_ratio) {
                    aspect = pGltfCamera->data.perspective.aspect_ratio;
                    // BigWheels using horizontal FoV
                    fov = aspect * pGltfCamera->data.perspective.yfov;
                }

                float nearClip = pGltfCamera->data.perspective.znear;
                float farClip  = pGltfCamera->data.perspective.has_zfar ? pGltfCamera->data.perspective.zfar : (nearClip + 1000.0f);

                camera = std::unique_ptr<ppx::Camera>(new ppx::PerspCamera(glm::degrees(fov), aspect, nearClip, farClip));
            }
            else if (pGltfCamera->type == cgltf_camera_type_orthographic) {
                float left     = -pGltfCamera->data.orthographic.xmag;
                float right    = pGltfCamera->data.orthographic.xmag;
                float top      = -pGltfCamera->data.orthographic.ymag;
                float bottom   = pGltfCamera->data.orthographic.ymag;
                float nearClip = pGltfCamera->data.orthographic.znear;
                float farClip  = pGltfCamera->data.orthographic.zfar;

                camera = std::unique_ptr<ppx::Camera>(new ppx::OrthoCamera(left, right, bottom, top, nearClip, farClip));
            }
            //
            if (!camera) {
                return ppx::ERROR_SCENE_INVALID_SOURCE_CAMERA;
            }

            // Allocate node
            pTargetNode = new scene::CameraNode(std::move(camera), loadParams.pTargetScene);
        } break;

        // Light node
        case scene::NODE_TYPE_LIGHT: {
            const cgltf_light* pGltfLight = pGltfNode->light;
            if (IsNull(pGltfLight)) {
                return ppx::ERROR_SCENE_INVALID_SOURCE_LIGHT;
            }

            scene::LightType lightType = scene::LIGHT_TYPE_UNDEFINED;
            //
            switch (pGltfLight->type) {
                default: break;
                case cgltf_light_type_directional: lightType = scene::LIGHT_TYPE_DIRECTIONAL; break;
                case cgltf_light_type_point: lightType = scene::LIGHT_TYPE_POINT; break;
                case cgltf_light_type_spot: lightType = scene::LIGHT_TYPE_SPOT; break;
            }
            //
            if (lightType == scene::LIGHT_TYPE_UNDEFINED) {
                return ppx::ERROR_SCENE_INVALID_SOURCE_LIGHT;
            }

            // Allocate node
            auto pLightNode = new scene::LightNode(loadParams.pTargetScene);
            if (IsNull(pLightNode)) {
                return ppx::ERROR_ALLOCATION_FAILED;
            }

            pLightNode->SetType(lightType);
            pLightNode->SetColor(float3(pGltfLight->color[0], pGltfLight->color[1], pGltfLight->color[2]));
            pLightNode->SetIntensity(pGltfLight->intensity);
            pLightNode->SetDistance(pGltfLight->range);
            pLightNode->SetSpotInnerConeAngle(pGltfLight->spot_inner_cone_angle);
            pLightNode->SetSpotOuterConeAngle(pGltfLight->spot_outer_cone_angle);

            // Assign node
            pTargetNode = pLightNode;
        } break;
    }
    //
    if (IsNull(pTargetNode)) {
        return ppx::ERROR_ALLOCATION_FAILED;
    }

    // Set transform
    {
        if (pGltfNode->has_translation) {
            pTargetNode->SetTranslation(float3(
                pGltfNode->translation[0],
                pGltfNode->translation[1],
                pGltfNode->translation[2]));
        }

        if (pGltfNode->has_rotation) {
            float x = pGltfNode->rotation[0];
            float y = pGltfNode->rotation[1];
            float z = pGltfNode->rotation[2];
            float w = pGltfNode->rotation[3];

            // Extract euler angles using a matrix
            //
            // The values returned by glm::eulerAngles(quat) expects a
            // certain rotation order. It wasn't clear at the time of
            // this writing what that should be exactly. So, for the time
            // being, we'll use the matrix route and stick with XYZ.
            //
            auto q = glm::quat(w, x, y, z);
            auto R = glm::toMat4(q);

            float3 euler = float3(0);
            glm::extractEulerAngleXYZ(R, euler.x, euler.y, euler.z);

            pTargetNode->SetRotation(euler);
            pTargetNode->SetRotationOrder(ppx::Transform::RotationOrder::XYZ);
        }

        if (pGltfNode->has_scale) {
            pTargetNode->SetScale(float3(
                pGltfNode->scale[0],
                pGltfNode->scale[1],
                pGltfNode->scale[2]));
        }
    }

    // Set name
    pTargetNode->SetName(gltfObjectName);

    // Assign output
    *ppTargetNode = pTargetNode;

    return ppx::SUCCESS;
}

ppx::Result GltfLoader::FetchNodeInternal(
    const GltfLoader::InternalLoadParams& loadParams,
    const cgltf_node*                     pGltfNode,
    scene::NodeRef&                       outNode)
{
    if (IsNull(loadParams.pDevice) || IsNull(loadParams.pResourceManager) || IsNull(pGltfNode)) {
        return ppx::ERROR_UNEXPECTED_NULL_ARGUMENT;
    }

    // Load object
    scene::Node* pNode = nullptr;
    //
    auto ppxres = LoadNodeInternal(loadParams, pGltfNode, &pNode);
    if (Failed(ppxres)) {
        return ppxres;
    }
    PPX_ASSERT_NULL_ARG(pNode);

    // Create object ref
    outNode = scene::MakeRef(pNode);
    if (!outNode) {
        delete pNode;
        return ppx::ERROR_ALLOCATION_FAILED;
    }

    return ppx::SUCCESS;
}

void GltfLoader::GetUniqueGltfNodeIndices(
    const cgltf_node*     pGltfNode,
    std::set<cgltf_size>& uniqueGltfNodeIndices) const
{
    if (IsNull(pGltfNode)) {
        return;
    }

    cgltf_size nodeIndex = cgltf_node_index(mGltfData, pGltfNode);
    uniqueGltfNodeIndices.insert(nodeIndex);

    // Process children
    for (cgltf_size i = 0; i < pGltfNode->children_count; ++i) {
        const cgltf_node* pGltfChildNode = pGltfNode->children[i];

        // Recurse!
        GetUniqueGltfNodeIndices(pGltfChildNode, uniqueGltfNodeIndices);
    }
}

ppx::Result GltfLoader::LoadSceneInternal(
    const GltfLoader::InternalLoadParams& loadParams,
    const cgltf_scene*                    pGltfScene,
    scene::Scene*                         pTargetScene)
{
    if (IsNull(loadParams.pDevice) || IsNull(pGltfScene)) {
        return ppx::ERROR_UNEXPECTED_NULL_ARGUMENT;
    }

    // Get GLTF object name
    const std::string gltfObjectName = GetName(pGltfScene);

    // Get GLTF object index to use as object id
    const uint32_t index = static_cast<uint32_t>(cgltf_scene_index(mGltfData, pGltfScene));
    PPX_LOG_INFO("Loading GLTF scene[" << index << "]: " << gltfObjectName);

    // GLTF scenes contain only the root nodes. We need to walk scene's
    // root nodes and collect the file level indices for all the nodes.
    //
    std::set<cgltf_size> uniqueGltfNodeIndices;
    {
        for (cgltf_size i = 0; i < pGltfScene->nodes_count; ++i) {
            const cgltf_node* pGltfNode = pGltfScene->nodes[i];
            GetUniqueGltfNodeIndices(pGltfNode, uniqueGltfNodeIndices);
        }
    }

    // Load scene
    //
    // Keeps some maps so we can process the children
    std::unordered_map<cgltf_size, scene::Node*> indexToNodeMap;
    //
    {
        // Load nodes
        for (cgltf_size gltfNodeIndex : uniqueGltfNodeIndices) {
            const cgltf_node* pGltfNode = &mGltfData->nodes[gltfNodeIndex];

            scene::NodeRef node;
            //
            auto ppxres = FetchNodeInternal(
                loadParams,
                pGltfNode,
                node);
            if (Failed(ppxres)) {
                return ppxres;
            }

            // Save pointer to update map
            auto pNode = node.get();

            // Add node to scene
            ppxres = pTargetScene->AddNode(std::move(node));
            if (Failed(ppxres)) {
                return ppxres;
            }

            // Update map
            indexToNodeMap[gltfNodeIndex] = pNode;
        }
    }

    // Build children nodes
    {
        // Since all the nodes were flattened out, we don't need to recurse.
        for (cgltf_size gltfNodeIndex : uniqueGltfNodeIndices) {
            // Get target node
            auto it = indexToNodeMap.find(gltfNodeIndex);
            PPX_ASSERT_MSG((it != indexToNodeMap.end()), "GLTF node gltfObjectIndex has no mappping to a target node");
            scene::Node* pTargetNode = (*it).second;

            // GLTF node
            const cgltf_node* pGltfNode = &mGltfData->nodes[gltfNodeIndex];

            // Iterate node's children
            for (cgltf_size i = 0; i < pGltfNode->children_count; ++i) {
                // Get GLTF child node
                const cgltf_node* pGltfChildNode = pGltfNode->children[i];

                // Get GLTF child node index
                cgltf_size gltfChildNodeIndex = cgltf_node_index(mGltfData, pGltfChildNode);

                // Get target child node
                auto itChild = indexToNodeMap.find(gltfChildNodeIndex);
                PPX_ASSERT_MSG((it != indexToNodeMap.end()), "GLTF child node gltfObjectIndex has no mappping to a target child node");
                scene::Node* pTargetChildNode = (*itChild).second;

                // Add target child node to target node
                pTargetNode->AddChild(pTargetChildNode);
            }
        }
    }

    // Set name
    pTargetScene->SetName(gltfObjectName);

    return ppx::SUCCESS;
}

uint32_t GltfLoader::GetSamplerCount() const
{
    return IsNull(mGltfData) ? 0 : static_cast<uint32_t>(mGltfData->samplers_count);
}

uint32_t GltfLoader::GetImageCount() const
{
    return IsNull(mGltfData) ? 0 : static_cast<uint32_t>(mGltfData->images_count);
}

uint32_t GltfLoader::GetTextureCount() const
{
    return IsNull(mGltfData) ? 0 : static_cast<uint32_t>(mGltfData->textures_count);
}

uint32_t GltfLoader::GetMaterialCount() const
{
    return IsNull(mGltfData) ? 0 : static_cast<uint32_t>(mGltfData->materials_count);
}

uint32_t GltfLoader::GetMeshCount() const
{
    return IsNull(mGltfData) ? 0 : static_cast<uint32_t>(mGltfData->meshes_count);
}

uint32_t GltfLoader::GetNodeCount() const
{
    return IsNull(mGltfData) ? 0 : static_cast<uint32_t>(mGltfData->nodes_count);
}

uint32_t GltfLoader::GetSceneCount() const
{
    return IsNull(mGltfData) ? 0 : static_cast<uint32_t>(mGltfData->scenes_count);
}

int32_t GltfLoader::GetSamplerIndex(const std::string& name) const
{
    auto arrayBegin = mGltfData->samplers;
    auto arrayEnd   = mGltfData->samplers + mGltfData->samplers_count;

    auto pGltfObject = std::find_if(
        arrayBegin,
        arrayEnd,
        [&name](const cgltf_sampler& elem) -> bool {
            bool match = !IsNull(elem.name) && (name == elem.name);
            return match;
        });

    int32_t index = (pGltfObject >= arrayEnd) ? -1 : static_cast<int32_t>(pGltfObject - arrayBegin);
    return index;
}

int32_t GltfLoader::GetImageIndex(const std::string& name) const
{
    auto arrayBegin = mGltfData->images;
    auto arrayEnd   = mGltfData->images + mGltfData->images_count;

    auto pGltfObject = std::find_if(
        arrayBegin,
        arrayEnd,
        [&name](const cgltf_image& elem) -> bool {
            bool match = !IsNull(elem.name) && (name == elem.name);
            return match;
        });

    int32_t index = (pGltfObject >= arrayEnd) ? -1 : static_cast<int32_t>(pGltfObject - arrayBegin);
    return index;
}

int32_t GltfLoader::GetTextureIndex(const std::string& name) const
{
    auto arrayBegin = mGltfData->textures;
    auto arrayEnd   = mGltfData->textures + mGltfData->textures_count;

    auto pGltfObject = std::find_if(
        arrayBegin,
        arrayEnd,
        [&name](const cgltf_texture& elem) -> bool {
            bool match = !IsNull(elem.name) && (name == elem.name);
            return match;
        });

    int32_t index = (pGltfObject >= arrayEnd) ? -1 : static_cast<int32_t>(pGltfObject - arrayBegin);
    return index;
}

int32_t GltfLoader::GetMaterialIndex(const std::string& name) const
{
    auto arrayBegin = mGltfData->materials;
    auto arrayEnd   = mGltfData->materials + mGltfData->materials_count;

    auto pGltfObject = std::find_if(
        arrayBegin,
        arrayEnd,
        [&name](const cgltf_material& elem) -> bool {
            bool match = !IsNull(elem.name) && (name == elem.name);
            return match;
        });

    int32_t index = (pGltfObject >= arrayEnd) ? -1 : static_cast<int32_t>(pGltfObject - arrayBegin);
    return index;
}

int32_t GltfLoader::GetMeshIndex(const std::string& name) const
{
    auto arrayBegin = mGltfData->meshes;
    auto arrayEnd   = mGltfData->meshes + mGltfData->meshes_count;

    auto pGltfObject = std::find_if(
        arrayBegin,
        arrayEnd,
        [&name](const cgltf_mesh& elem) -> bool {
            bool match = !IsNull(elem.name) && (name == elem.name);
            return match;
        });

    int32_t index = (pGltfObject >= arrayEnd) ? -1 : static_cast<int32_t>(pGltfObject - arrayBegin);
    return index;
}

int32_t GltfLoader::GetNodeIndex(const std::string& name) const
{
    auto arrayBegin = mGltfData->nodes;
    auto arrayEnd   = mGltfData->nodes + mGltfData->nodes_count;

    auto pGltfObject = std::find_if(
        arrayBegin,
        arrayEnd,
        [&name](const cgltf_node& elem) -> bool {
            bool match = !IsNull(elem.name) && (name == elem.name);
            return match;
        });

    int32_t index = (pGltfObject >= arrayEnd) ? -1 : static_cast<int32_t>(pGltfObject - arrayBegin);
    return index;
}

int32_t GltfLoader::GetSceneIndex(const std::string& name) const
{
    auto arrayBegin = mGltfData->scenes;
    auto arrayEnd   = mGltfData->scenes + mGltfData->scenes_count;

    auto pGltfObject = std::find_if(
        arrayBegin,
        arrayEnd,
        [&name](const cgltf_scene& elem) -> bool {
            bool match = !IsNull(elem.name) && (name == elem.name);
            return match;
        });

    int32_t index = (pGltfObject >= arrayEnd) ? -1 : static_cast<int32_t>(pGltfObject - arrayBegin);
    return index;
}

ppx::Result GltfLoader::LoadSampler(
    grfx::Device*    pDevice,
    uint32_t         samplerIndex,
    scene::Sampler** ppTargetSampler)
{
    if (IsNull(pDevice)) {
        return ppx::ERROR_UNEXPECTED_NULL_ARGUMENT;
    }

    if (!HasGltfData()) {
        return ppx::ERROR_SCENE_NO_SOURCE_DATA;
    }

    if (samplerIndex >= static_cast<uint32_t>(mGltfData->samplers_count)) {
        return ppx::ERROR_OUT_OF_RANGE;
    }

    auto pGltfSampler = &mGltfData->samplers[samplerIndex];
    if (IsNull(pGltfSampler)) {
        return ppx::ERROR_ELEMENT_NOT_FOUND;
    }

    GltfLoader::InternalLoadParams loadParams = {};
    loadParams.pDevice                        = pDevice;

    auto ppxres = LoadSamplerInternal(
        loadParams,
        pGltfSampler,
        ppTargetSampler);
    if (Failed(ppxres)) {
        return ppxres;
    }

    return ppx::SUCCESS;
}

ppx::Result GltfLoader::LoadSampler(
    grfx::Device*      pDevice,
    const std::string& samplerName,
    scene::Sampler**   ppTargetSampler)
{
    if (!HasGltfData()) {
        return ppx::ERROR_SCENE_NO_SOURCE_DATA;
    }

    int32_t meshIndex = this->GetSamplerIndex(samplerName);
    if (meshIndex < 0) {
        return ppx::ERROR_ELEMENT_NOT_FOUND;
    }

    return LoadSampler(
        pDevice,
        static_cast<uint32_t>(meshIndex),
        ppTargetSampler);
}

ppx::Result GltfLoader::LoadImage(
    grfx::Device*  pDevice,
    uint32_t       imageIndex,
    scene::Image** ppTargetImage)
{
    if (IsNull(pDevice)) {
        return ppx::ERROR_UNEXPECTED_NULL_ARGUMENT;
    }

    if (!HasGltfData()) {
        return ppx::ERROR_SCENE_NO_SOURCE_DATA;
    }

    if (imageIndex >= static_cast<uint32_t>(mGltfData->samplers_count)) {
        return ppx::ERROR_OUT_OF_RANGE;
    }

    auto pGltfImage = &mGltfData->images[imageIndex];
    if (IsNull(pGltfImage)) {
        return ppx::ERROR_ELEMENT_NOT_FOUND;
    }

    GltfLoader::InternalLoadParams loadParams = {};
    loadParams.pDevice                        = pDevice;

    auto ppxres = LoadImageInternal(
        loadParams,
        pGltfImage,
        ppTargetImage);
    if (Failed(ppxres)) {
        return ppxres;
    }

    return ppx::SUCCESS;
}

ppx::Result GltfLoader::LoadImage(
    grfx::Device*      pDevice,
    const std::string& imageName,
    scene::Image**     ppTargetImage)
{
    if (!HasGltfData()) {
        return ppx::ERROR_SCENE_NO_SOURCE_DATA;
    }

    int32_t imageIndex = this->GetImageIndex(imageName);
    if (imageIndex < 0) {
        return ppx::ERROR_ELEMENT_NOT_FOUND;
    }

    return LoadImage(
        pDevice,
        static_cast<uint32_t>(imageIndex),
        ppTargetImage);
}

ppx::Result GltfLoader::LoadTexture(
    grfx::Device*    pDevice,
    uint32_t         textureIndex,
    scene::Texture** ppTargetTexture)
{
    if (IsNull(pDevice)) {
        return ppx::ERROR_UNEXPECTED_NULL_ARGUMENT;
    }

    if (!HasGltfData()) {
        return ppx::ERROR_SCENE_NO_SOURCE_DATA;
    }

    if (textureIndex >= static_cast<uint32_t>(mGltfData->samplers_count)) {
        return ppx::ERROR_OUT_OF_RANGE;
    }

    auto pGltfTexture = &mGltfData->textures[textureIndex];
    if (IsNull(pGltfTexture)) {
        return ppx::ERROR_ELEMENT_NOT_FOUND;
    }

    GltfLoader::InternalLoadParams loadParams = {};
    loadParams.pDevice                        = pDevice;

    auto ppxres = LoadTextureInternal(
        loadParams,
        pGltfTexture,
        ppTargetTexture);
    if (Failed(ppxres)) {
        return ppxres;
    }

    return ppx::SUCCESS;
}

ppx::Result GltfLoader::LoadTexture(
    grfx::Device*      pDevice,
    const std::string& textureName,
    scene::Texture**   ppTargetTexture)
{
    if (!HasGltfData()) {
        return ppx::ERROR_SCENE_NO_SOURCE_DATA;
    }

    int32_t textureIndex = this->GetTextureIndex(textureName);
    if (textureIndex < 0) {
        return ppx::ERROR_ELEMENT_NOT_FOUND;
    }

    return LoadTexture(
        pDevice,
        static_cast<uint32_t>(textureIndex),
        ppTargetTexture);
}

ppx::Result GltfLoader::LoadMaterial(
    grfx::Device*             pDevice,
    uint32_t                  materialIndex,
    scene::Material**         ppTargetMaterial,
    const scene::LoadOptions& loadOptions)
{
    if (IsNull(pDevice)) {
        return ppx::ERROR_UNEXPECTED_NULL_ARGUMENT;
    }

    if (!HasGltfData()) {
        return ppx::ERROR_SCENE_NO_SOURCE_DATA;
    }

    if (materialIndex >= static_cast<uint32_t>(mGltfData->samplers_count)) {
        return ppx::ERROR_OUT_OF_RANGE;
    }

    auto pGltfMaterial = &mGltfData->materials[materialIndex];
    if (IsNull(pGltfMaterial)) {
        return ppx::ERROR_ELEMENT_NOT_FOUND;
    }

    GltfLoader::InternalLoadParams loadParams = {};
    loadParams.pDevice                        = pDevice;

    auto ppxres = LoadMaterialInternal(
        loadParams,
        pGltfMaterial,
        ppTargetMaterial);
    if (Failed(ppxres)) {
        return ppxres;
    }

    return ppx::SUCCESS;
}

ppx::Result GltfLoader::LoadMaterial(
    grfx::Device*             pDevice,
    const std::string&        materialName,
    scene::Material**         ppTargetMaterial,
    const scene::LoadOptions& loadOptions)
{
    if (!HasGltfData()) {
        return ppx::ERROR_SCENE_NO_SOURCE_DATA;
    }

    int32_t materialIndex = this->GetMaterialIndex(materialName);
    if (materialIndex < 0) {
        return ppx::ERROR_ELEMENT_NOT_FOUND;
    }

    return LoadMaterial(
        pDevice,
        static_cast<uint32_t>(materialIndex),
        ppTargetMaterial,
        loadOptions);
}

ppx::Result GltfLoader::LoadMesh(
    grfx::Device*             pDevice,
    uint32_t                  meshIndex,
    scene::Mesh**             ppTargetMesh,
    const scene::LoadOptions& loadOptions)
{
    if (IsNull(pDevice)) {
        return ppx::ERROR_UNEXPECTED_NULL_ARGUMENT;
    }

    if (!HasGltfData()) {
        return ppx::ERROR_SCENE_NO_SOURCE_DATA;
    }

    if (meshIndex >= static_cast<uint32_t>(mGltfData->meshes_count)) {
        return ppx::ERROR_OUT_OF_RANGE;
    }

    auto pGltfMesh = &mGltfData->meshes[meshIndex];
    if (IsNull(pGltfMesh)) {
        return ppx::ERROR_ELEMENT_NOT_FOUND;
    }

    GltfLoader::InternalLoadParams loadParams = {};
    loadParams.pDevice                        = pDevice;
    loadParams.pMaterialFactory               = loadOptions.GetMaterialFactory();
    loadParams.requiredVertexAttributes       = loadOptions.GetRequiredAttributes();

    // Use default material factory if one wasn't supplied
    if (IsNull(loadParams.pMaterialFactory)) {
        loadParams.pMaterialFactory = &mDefaultMaterialFactory;
    }

    auto ppxres = LoadMeshInternal(
        loadParams,
        pGltfMesh,
        ppTargetMesh);
    if (Failed(ppxres)) {
        return ppxres;
    }

    return ppx::SUCCESS;
}

ppx::Result GltfLoader::LoadMesh(
    grfx::Device*             pDevice,
    const std::string&        meshName,
    scene::Mesh**             ppTargetMesh,
    const scene::LoadOptions& loadOptions)
{
    if (!HasGltfData()) {
        return ppx::ERROR_SCENE_NO_SOURCE_DATA;
    }

    int32_t meshIndex = this->GetMeshIndex(meshName);
    if (meshIndex < 0) {
        return ppx::ERROR_ELEMENT_NOT_FOUND;
    }

    return LoadMesh(
        pDevice,
        static_cast<uint32_t>(meshIndex),
        ppTargetMesh,
        loadOptions);
}

ppx::Result GltfLoader::LoadNode(
    grfx::Device*             pDevice,
    uint32_t                  nodeIndex,
    scene::Node**             ppTargetNode,
    const scene::LoadOptions& loadOptions)
{
    if (IsNull(pDevice)) {
        return ppx::ERROR_UNEXPECTED_NULL_ARGUMENT;
    }

    if (!HasGltfData()) {
        return ppx::ERROR_SCENE_NO_SOURCE_DATA;
    }

    if (nodeIndex >= static_cast<uint32_t>(mGltfData->nodes_count)) {
        return ppx::ERROR_OUT_OF_RANGE;
    }

    auto pGltNode = &mGltfData->nodes[nodeIndex];
    if (IsNull(pGltNode)) {
        return ppx::ERROR_ELEMENT_NOT_FOUND;
    }

    GltfLoader::InternalLoadParams loadParams = {};
    loadParams.pDevice                        = pDevice;
    loadParams.pMaterialFactory               = loadOptions.GetMaterialFactory();
    loadParams.requiredVertexAttributes       = loadOptions.GetRequiredAttributes();

    // Use default material factory if one wasn't supplied
    if (IsNull(loadParams.pMaterialFactory)) {
        loadParams.pMaterialFactory = &mDefaultMaterialFactory;
    }

    auto ppxres = LoadNodeInternal(
        loadParams,
        pGltNode,
        ppTargetNode);
    if (Failed(ppxres)) {
        return ppxres;
    }

    return SUCCESS;
}

ppx::Result GltfLoader::LoadNode(
    grfx::Device*             pDevice,
    const std::string&        nodeName,
    scene::Node**             ppTargetNode,
    const scene::LoadOptions& loadOptions)
{
    if (IsNull(pDevice)) {
        return ppx::ERROR_UNEXPECTED_NULL_ARGUMENT;
    }

    int32_t nodeIndex = this->GetNodeIndex(nodeName);
    if (nodeIndex < 0) {
        return ppx::ERROR_ELEMENT_NOT_FOUND;
    }

    return LoadNode(
        pDevice,
        static_cast<uint32_t>(nodeIndex),
        ppTargetNode,
        loadOptions);
}

ppx::Result GltfLoader::LoadNodeTransformOnly(
    uint32_t      nodeIndex,
    scene::Node** ppTargetNode)
{
    if (!HasGltfData()) {
        return ppx::ERROR_SCENE_NO_SOURCE_DATA;
    }

    if (nodeIndex >= static_cast<uint32_t>(mGltfData->nodes_count)) {
        return ppx::ERROR_OUT_OF_RANGE;
    }

    auto pGltNode = &mGltfData->nodes[nodeIndex];
    if (IsNull(pGltNode)) {
        return ppx::ERROR_ELEMENT_NOT_FOUND;
    }

    GltfLoader::InternalLoadParams loadParams = {};
    loadParams.transformOnly                  = true;

    auto ppxres = LoadNodeInternal(
        loadParams,
        pGltNode,
        ppTargetNode);
    if (Failed(ppxres)) {
        return ppxres;
    }

    return SUCCESS;
}

ppx::Result GltfLoader::LoadNodeTransformOnly(
    const std::string& nodeName,
    scene::Node**      ppTargetNode)
{
    int32_t nodeIndex = this->GetNodeIndex(nodeName);
    if (nodeIndex < 0) {
        return ppx::ERROR_ELEMENT_NOT_FOUND;
    }

    return LoadNodeTransformOnly(
        static_cast<uint32_t>(nodeIndex),
        ppTargetNode);
}

ppx::Result GltfLoader::LoadScene(
    grfx::Device*             pDevice,
    uint32_t                  sceneIndex,
    scene::Scene**            ppTargetScene,
    const scene::LoadOptions& loadOptions)
{
    if (IsNull(pDevice) || IsNull(ppTargetScene)) {
        return ppx::ERROR_UNEXPECTED_NULL_ARGUMENT;
    }

    if (!HasGltfData()) {
        return ppx::ERROR_SCENE_NO_SOURCE_DATA;
    }

    if (sceneIndex >= static_cast<uint32_t>(mGltfData->scenes_count)) {
        return ppx::ERROR_OUT_OF_RANGE;
    }

    auto pGltfScene = &mGltfData->scenes[sceneIndex];
    if (IsNull(pGltfScene)) {
        return ppx::ERROR_ELEMENT_NOT_FOUND;
    }

    GltfLoader::InternalLoadParams loadParams = {};
    loadParams.pDevice                        = pDevice;
    loadParams.pMaterialFactory               = loadOptions.GetMaterialFactory();
    loadParams.requiredVertexAttributes       = loadOptions.GetRequiredAttributes();

    // Use default material factory if one wasn't supplied
    if (IsNull(loadParams.pMaterialFactory)) {
        loadParams.pMaterialFactory = &mDefaultMaterialFactory;
    }

    // Build mesh material -> vertex attribute masks mappings
    GltfLoader::MeshMaterialVertexAttributeMasks meshDataVertexAttributes;
    CalculateMeshMaterialVertexAttributeMasks(
        loadParams.pMaterialFactory,
        &meshDataVertexAttributes);

    loadParams.pMeshMaterialVertexAttributeMasks = &meshDataVertexAttributes;

    // Allocate resource manager
    auto resourceManager = std::make_unique<scene::ResourceManager>();

    // Set laod params resource manager
    loadParams.pResourceManager = resourceManager.get();

    // Allocate the node so we can set the resource manager and target scene
    scene::Scene* pTargetScene = new scene::Scene(std::move(resourceManager));
    if (IsNull(pTargetScene)) {
        return ppx::ERROR_ALLOCATION_FAILED;
    }

    // Set load params target scene
    loadParams.pTargetScene = pTargetScene;

    // Load scene
    auto ppxres = LoadSceneInternal(
        loadParams,
        pGltfScene,
        pTargetScene);
    if (Failed(ppxres)) {
        return ppxres;
    }

    PPX_LOG_INFO("Scene load complete: " << GetName(pGltfScene));
    PPX_LOG_INFO("   Num samplers : " << pTargetScene->GetSamplerCount());
    PPX_LOG_INFO("   Num images   : " << pTargetScene->GetImageCount());
    PPX_LOG_INFO("   Num textures : " << pTargetScene->GetTextureCount());
    PPX_LOG_INFO("   Num materials: " << pTargetScene->GetMaterialCount());
    PPX_LOG_INFO("   Num mesh data: " << pTargetScene->GetMeshDataCount());
    PPX_LOG_INFO("   Num meshes   : " << pTargetScene->GetMeshCount());

    *ppTargetScene = pTargetScene;

    return ppx::SUCCESS;
}

ppx::Result GltfLoader::LoadScene(
    grfx::Device*             pDevice,
    const std::string&        sceneName,
    scene::Scene**            ppTargetScene,
    const scene::LoadOptions& loadOptions)
{
    if (IsNull(pDevice)) {
        return ppx::ERROR_UNEXPECTED_NULL_ARGUMENT;
    }

    int32_t sceneIndex = this->GetSceneIndex(sceneName);
    if (sceneIndex < 0) {
        return ppx::ERROR_ELEMENT_NOT_FOUND;
    }

    return LoadScene(
        pDevice,
        static_cast<uint32_t>(sceneIndex),
        ppTargetScene,
        loadOptions);
}

} // namespace scene
} // namespace ppx<|MERGE_RESOLUTION|>--- conflicted
+++ resolved
@@ -1301,22 +1301,15 @@
             return ppx::ERROR_SCENE_UNSUPPORTED_TOPOLOGY_TYPE;
         }
 
-<<<<<<< HEAD
         // Get index format
         grfx::IndexType indexType = grfx::INDEX_TYPE_UNDEFINED;
         if (ppx::Result ppxres = ValidateAccessorIndexType(pGltfPrimitive->indices, indexType); Failed(ppxres)) {
             return ppxres;
         }
 
-        // TODO: #474 - Support non-indexed geometry and remove this check.
-        // The rest of this function assumes that indexType != UNDEFINED.
+        // We require index data so bail if there isn't index data. See #474
         if (indexType == grfx::INDEX_TYPE_UNDEFINED) {
-            PPX_ASSERT_MSG(false, "Non-indexed geoemetry is currently not supported. See #474");
-=======
-        // We require index data so bail if there isn't index data. See #474
-        if (IsNull(pGltfPrimitive->indices)) {
             PPX_ASSERT_MSG(false, "GLTF mesh primitive does not have index data");
->>>>>>> ef065952
             return ppx::ERROR_SCENE_INVALID_SOURCE_GEOMETRY_INDEX_DATA;
         }
 
@@ -1450,21 +1443,6 @@
             const cgltf_primitive* pGltfPrimitive = &pGltfMesh->primitives[primIdx];
             BatchInfo&             batch          = batchInfos[primIdx];
 
-<<<<<<< HEAD
-            // Our resulting geometry must have index data for draw efficiency.
-            // This means that if the index format is undefined we need to generate
-            // topology indices for it.
-            //
-            // TODO: #474 - This is currently dead code. It will need to be updated to support UINT8
-            bool genTopologyIndices = false;
-            if (batch.indexType == grfx::INDEX_TYPE_UNDEFINED) {
-                genTopologyIndices      = true;
-                batch.indexType         = (batch.vertexCount < 65536) ? grfx::INDEX_TYPE_UINT16 : grfx::INDEX_TYPE_UINT32;
-                batch.repackedIndexType = batch.indexType;
-            }
-
-=======
->>>>>>> ef065952
             // Create targetGeometry so we can repack gemetry data into position planar + packed vertex attributes.
             Geometry   targetGeometry = {};
             const bool hasAttributes  = (loadParams.requiredVertexAttributes.mask != 0);
@@ -1491,13 +1469,12 @@
                 //
                 // REMINDER: It's possible for a primitive to not have index data
                 //
-<<<<<<< HEAD
                 switch (batch.indexType) {
                     case grfx::INDEX_TYPE_UNDEFINED:
                         PPX_ASSERT_MSG(false, "Non-indexed geoemetry is not supported. See #474");
                         break;
                     case grfx::INDEX_TYPE_UINT16: {
-                        auto pGltfIndices = GetStartAddress(mGltfData, pGltfPrimitive->indices);
+                        auto pGltfIndices = GetStartAddress(pGltfPrimitive->indices);
                         PPX_ASSERT_MSG(!IsNull(pGltfIndices), "GLTF: indices data start is NULL");
                         const uint16_t* pGltfIndex = static_cast<const uint16_t*>(pGltfIndices);
                         for (cgltf_size i = 0; i < pGltfPrimitive->indices->count; ++i, ++pGltfIndex) {
@@ -1506,18 +1483,8 @@
                         break;
                     }
                     case grfx::INDEX_TYPE_UINT32: {
-                        auto pGltfIndices = GetStartAddress(mGltfData, pGltfPrimitive->indices);
+                        auto pGltfIndices = GetStartAddress(pGltfPrimitive->indices);
                         PPX_ASSERT_MSG(!IsNull(pGltfIndices), "GLTF: indices data start is NULL");
-=======
-                if (!IsNull(pGltfPrimitive->indices)) {
-                    // Get start of index data
-                    auto pGltfAccessor = pGltfPrimitive->indices;
-                    auto pGltfIndices  = GetStartAddress(pGltfAccessor);
-                    PPX_ASSERT_MSG(!IsNull(pGltfIndices), "GLTF: indices data start is NULL");
-
-                    // UINT32
-                    if (batch.indexFormat == grfx::FORMAT_R32_UINT) {
->>>>>>> ef065952
                         const uint32_t* pGltfIndex = static_cast<const uint32_t*>(pGltfIndices);
                         for (cgltf_size i = 0; i < pGltfPrimitive->indices->count; ++i, ++pGltfIndex) {
                             targetGeometry.AppendIndex(*pGltfIndex);
@@ -1525,7 +1492,7 @@
                         break;
                     }
                     case grfx::INDEX_TYPE_UINT8: {
-                        auto pGltfIndices = GetStartAddress(mGltfData, pGltfPrimitive->indices);
+                        auto pGltfIndices = GetStartAddress(pGltfPrimitive->indices);
                         PPX_ASSERT_MSG(!IsNull(pGltfIndices), "GLTF: indices data start is NULL");
                         const uint8_t* pGltfIndex = static_cast<const uint8_t*>(pGltfIndices);
                         for (cgltf_size i = 0; i < pGltfPrimitive->indices->count; ++i, ++pGltfIndex) {
