--- conflicted
+++ resolved
@@ -134,14 +134,9 @@
     settings.enableImGui                = true;
     settings.grfx.numFramesInFlight     = 2;
     settings.grfx.enableDebug           = false;
-<<<<<<< HEAD
-    settings.enableXR                   = true;
-    settings.enableXRDebugCapture       = false;
-=======
     settings.grfx.pacedFrameRate        = 0;
     settings.xr.enable                  = true;
-    settings.xr.enableDebugCapture      = true;
->>>>>>> da17e76c
+    settings.xr.enableDebugCapture      = false;
     settings.grfx.swapchain.imageCount  = 3;
     settings.grfx.swapchain.depthFormat = grfx::FORMAT_D32_FLOAT;
     settings.xr.ui.pos                  = {0.2f, -0.3f, -0.5f};
