--- conflicted
+++ resolved
@@ -68,18 +68,11 @@
     settings.grfx.api                   = kApi;
     settings.grfx.swapchain.depthFormat = grfx::FORMAT_D32_FLOAT;
     settings.grfx.enableDebug           = false;
-<<<<<<< HEAD
-    settings.enableXR                   = true;
-    settings.enableXRDebugCapture       = false;
-    settings.grfx.ui.pos                = {0.1f, -0.2f, -0.5f};
-    settings.grfx.ui.size               = {1.f, 1.f};
-=======
     settings.grfx.pacedFrameRate        = 0;
     settings.xr.enable                  = true;
-    settings.xr.enableDebugCapture      = true;
+    settings.xr.enableDebugCapture      = false;
     settings.xr.ui.pos                  = {0.1f, -0.2f, -0.5f};
     settings.xr.ui.size                 = {1.f, 1.f};
->>>>>>> da17e76c
 #if defined(USE_DXIL)
     settings.grfx.enableDXIL = true;
 #endif
