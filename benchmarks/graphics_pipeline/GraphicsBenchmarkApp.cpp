--- conflicted
+++ resolved
@@ -39,13 +39,13 @@
     PPX_ASSERT_MSG(!cl_options.HasExtraOption("vs-shader-index"), "--vs-shader-index flag has been replaced, instead use --vs and specify the name of the vertex shader");
     PPX_ASSERT_MSG(!cl_options.HasExtraOption("ps-shader-index"), "--ps-shader-index flag has been replaced, instead use --ps and specify the name of the pixel shader");
 
+    pEnableSkyBox = GetKnobManager().CreateKnob<ppx::KnobCheckbox>("enable-skybox", true);
+    pEnableSkyBox->SetDisplayName("Enable SkyBox");
+    pEnableSkyBox->SetFlagDescription("Enable the SkyBox in the scene.");
+
     pEnableSpheres = GetKnobManager().CreateKnob<ppx::KnobCheckbox>("enable-spheres", true);
     pEnableSpheres->SetDisplayName("Enable Spheres");
     pEnableSpheres->SetFlagDescription("Enable the Spheres in the scene.");
-
-    pEnableSkyBox = GetKnobManager().CreateKnob<ppx::KnobCheckbox>("enable-skybox", true);
-    pEnableSkyBox->SetDisplayName("Enable SkyBox");
-    pEnableSkyBox->SetFlagDescription("Enable the SkyBox in the scene.");
 
     pKnobVs = GetKnobManager().CreateKnob<ppx::KnobDropdown<std::string>>("vs", 0, kAvailableVsShaders);
     pKnobVs->SetDisplayName("Vertex Shader");
@@ -60,7 +60,7 @@
     pAllTexturesTo1x1 = GetKnobManager().CreateKnob<ppx::KnobCheckbox>("all-textures-to-1x1", false);
     pAllTexturesTo1x1->SetDisplayName("All Textures To 1x1");
     pAllTexturesTo1x1->SetFlagDescription("Replace all sphere textures with a 1x1 white texture.");
-    pAllTexturesTo1x1->SetIndent(1);
+    pAllTexturesTo1x1->SetIndent(2);
 
     pKnobLOD = GetKnobManager().CreateKnob<ppx::KnobDropdown<std::string>>("LOD", 0, kAvailableLODs);
     pKnobLOD->SetDisplayName("Level of Detail (LOD)");
@@ -677,20 +677,11 @@
         rebuildSpherePipeline = true;
     }
 
-<<<<<<< HEAD
     if (pAllTexturesTo1x1->DigestUpdate()) {
         updateSphereDescriptors = true;
         updateQuadsDescriptors  = true;
     }
 
-    // Update descriptors
-    if (updateSphereDescriptors) {
-        UpdateSphereDescriptors();
-    }
-    if (updateQuadsDescriptors) {
-        UpdateFullscreenQuadsDescriptors();
-    }
-=======
     // Set visibilities
     bool enableSpheres = pEnableSpheres->GetValue();
     if (pEnableSpheres->DigestUpdate()) {
@@ -705,7 +696,14 @@
         pDepthTestWrite->SetVisible(enableSpheres);
     }
     pAllTexturesTo1x1->SetVisible(enableSpheres && (pKnobPs->GetIndex() == static_cast<size_t>(SpherePS::SPHERE_PS_MEM_BOUND)));
->>>>>>> 2e07e90a
+
+    // Update descriptors
+    if (updateSphereDescriptors) {
+        UpdateSphereDescriptors();
+    }
+    if (updateQuadsDescriptors) {
+        UpdateFullscreenQuadsDescriptors();
+    }
 
     // Rebuild pipelines
     if (rebuildSpherePipeline) {
@@ -966,24 +964,17 @@
         frame.cmd->TransitionImageLayout(currentRenderPass->GetRenderTargetImage(0), PPX_ALL_SUBRESOURCES, grfx::RESOURCE_STATE_PRESENT, grfx::RESOURCE_STATE_RENDER_TARGET);
     }
 
-<<<<<<< HEAD
-    // Record commands for the scene using one renderpass
-    frame.cmd->BeginRenderPass(currentRenderPass);
-    if (pEnableSkyBox->GetValue()) {
-        RecordCommandBufferSkyBox(frame);
-=======
     bool renderScene = pEnableSkyBox->GetValue() || pEnableSpheres->GetValue();
     if (renderScene) {
         // Record commands for the scene using one renderpass
         frame.cmd->BeginRenderPass(currentRenderPass);
         if (pEnableSkyBox->GetValue()) {
-            RecordCommandBufferSkybox(frame);
+            RecordCommandBufferSkyBox(frame);
         }
         if (pEnableSpheres->GetValue()) {
             RecordCommandBufferSpheres(frame);
         }
         frame.cmd->EndRenderPass();
->>>>>>> 2e07e90a
     }
 
     // Record commands for the fullscreen quads using one/multiple renderpasses
