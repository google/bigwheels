// Copyright 2022 Google LLC
//
// Licensed under the Apache License, Version 2.0 (the "License");
// you may not use this file except in compliance with the License.
// You may obtain a copy of the License at
//
//     https://www.apache.org/licenses/LICENSE-2.0
//
// Unless required by applicable law or agreed to in writing, software
// distributed under the License is distributed on an "AS IS" BASIS,
// WITHOUT WARRANTIES OR CONDITIONS OF ANY KIND, either express or implied.
// See the License for the specific language governing permissions and
// limitations under the License.

#ifndef ppx_grfx_sync_h
#define ppx_grfx_sync_h

#include "ppx/grfx/grfx_config.h"

namespace ppx {
namespace grfx {

//! @struct FenceCreateInfo
//!
//!
struct FenceCreateInfo
{
    bool signaled = false;
};

//! @class Fence
//!
//!
class Fence
    : public grfx::DeviceObject<grfx::FenceCreateInfo>
{
public:
    Fence() {}
    virtual ~Fence() {}

    virtual Result Wait(uint64_t timeout = UINT64_MAX) = 0;
    virtual Result Reset()                             = 0;

    Result WaitAndReset(uint64_t timeout = UINT64_MAX);

protected:
    virtual Result CreateApiObjects(const grfx::FenceCreateInfo* pCreateInfo) = 0;
    virtual void   DestroyApiObjects()                                        = 0;
    friend class grfx::Device;
};

// -------------------------------------------------------------------------------------------------

//! @struct SemaphoreCreateInfo
//!
//!
struct SemaphoreCreateInfo
{
    grfx::SemaphoreType semaphoreType = grfx::SEMAPHORE_TYPE_BINARY;
    uint64_t            initialValue  = 0; // Timeline semaphore only
};

//! @class Semaphore
//!
//!
class Semaphore
    : public grfx::DeviceObject<grfx::SemaphoreCreateInfo>
{
public:
    Semaphore() {}
    virtual ~Semaphore() {}

    grfx::SemaphoreType GetSemaphoreType() const { return mCreateInfo.semaphoreType; }
    bool                IsBinary() const { return mCreateInfo.semaphoreType == grfx::SEMAPHORE_TYPE_BINARY; }
    bool                IsTimeline() const { return mCreateInfo.semaphoreType == grfx::SEMAPHORE_TYPE_TIMELINE; }

    // Timeline semaphore wait
    Result Wait(uint64_t value, uint64_t timeout = UINT64_MAX) const;

    // Timeline semaphore signal
    //
    // WARNING: Signaling a value less than what's already been signaled can
    //          cause a block or a race condition.
    //
<<<<<<< HEAD
    Result Signal(uint64_t value) const;
=======
    // Use forceMonotonicValue=true to use the current timeline semaphore value
    // if it's greater than the passed in value. This is useful when signaling
    // from threads where ordering is not guaranteed.
    //
    Result Signal(uint64_t value, bool forceMonotonicValue = false) const;
>>>>>>> 10b3a0fe

    // Returns current timeline semaphore value
    uint64_t GetCounterValue() const;

private:
    virtual Result   TimelineWait(uint64_t value, uint64_t timeout) const = 0;
    virtual Result   TimelineSignal(uint64_t value) const                 = 0;
    virtual uint64_t TimelineCounterValue() const                         = 0;

protected:
    virtual Result CreateApiObjects(const grfx::SemaphoreCreateInfo* pCreateInfo) = 0;
    virtual void   DestroyApiObjects()                                            = 0;
    friend class grfx::Device;

private:
    mutable std::mutex mTimelineMutex;
};

// -------------------------------------------------------------------------------------------------

} // namespace grfx
} // namespace ppx

#endif // ppx_grfx_sync_h<|MERGE_RESOLUTION|>--- conflicted
+++ resolved
@@ -82,15 +82,7 @@
     // WARNING: Signaling a value less than what's already been signaled can
     //          cause a block or a race condition.
     //
-<<<<<<< HEAD
     Result Signal(uint64_t value) const;
-=======
-    // Use forceMonotonicValue=true to use the current timeline semaphore value
-    // if it's greater than the passed in value. This is useful when signaling
-    // from threads where ordering is not guaranteed.
-    //
-    Result Signal(uint64_t value, bool forceMonotonicValue = false) const;
->>>>>>> 10b3a0fe
 
     // Returns current timeline semaphore value
     uint64_t GetCounterValue() const;
@@ -104,9 +96,6 @@
     virtual Result CreateApiObjects(const grfx::SemaphoreCreateInfo* pCreateInfo) = 0;
     virtual void   DestroyApiObjects()                                            = 0;
     friend class grfx::Device;
-
-private:
-    mutable std::mutex mTimelineMutex;
 };
 
 // -------------------------------------------------------------------------------------------------
